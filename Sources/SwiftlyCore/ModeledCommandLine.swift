import Foundation
import SystemPackage

public enum CommandLineError: Error {
    case invalidArgs
    case errorExit(exitCode: Int32, program: String)
    case unknownVersion
}

// This section is a clone of the Configuration type from the new Subprocess package, until we can depend on that package.
public struct Configuration: Sendable {
    /// The executable to run.
    public var executable: Executable
    /// The arguments to pass to the executable.
    public var arguments: Arguments
    /// The environment to use when running the executable.
    public var environment: Environment
}

public struct Executable: Sendable, Hashable {
    internal enum Storage: Sendable, Hashable {
        case executable(String)
        case path(FilePath)
    }

    internal let storage: Storage

    private init(_config: Storage) {
        self.storage = _config
    }

    /// Locate the executable by its name.
    /// `Subprocess` will use `PATH` value to
    /// determine the full path to the executable.
    public static func name(_ executableName: String) -> Self {
        .init(_config: .executable(executableName))
    }

    /// Locate the executable by its full path.
    /// `Subprocess` will use this  path directly.
    public static func path(_ filePath: FilePath) -> Self {
        .init(_config: .path(filePath))
    }
}

public struct Environment: Sendable, Hashable {
    internal enum Configuration: Sendable, Hashable {
        case inherit([String: String])
        case custom([String: String])
    }

    internal let config: Configuration

    init(config: Configuration) {
        self.config = config
    }

    /// Child process should inherit the same environment
    /// values from its parent process.
    public static var inherit: Self {
        .init(config: .inherit([:]))
    }

    /// Override the provided `newValue` in the existing `Environment`
    public func updating(_ newValue: [String: String]) -> Self {
        .init(config: .inherit(newValue))
    }

    /// Use custom environment variables
    public static func custom(_ newValue: [String: String]) -> Self {
        .init(config: .custom(newValue))
    }
}

internal enum StringOrRawBytes: Sendable, Hashable {
    case string(String)

    var stringValue: String? {
        switch self {
        case let .string(string):
            return string
        }
    }

    var description: String {
        switch self {
        case let .string(string):
            return string
        }
    }

    var count: Int {
        switch self {
        case let .string(string):
            return string.count
        }
    }

    func hash(into hasher: inout Hasher) {
        // If Raw bytes is valid UTF8, hash it as so
        switch self {
        case let .string(string):
            hasher.combine(string)
        }
    }
}

public struct Arguments: Sendable, ExpressibleByArrayLiteral, Hashable {
    public typealias ArrayLiteralElement = String

    internal let storage: [StringOrRawBytes]

    /// Create an Arguments object using the given literal values
    public init(arrayLiteral elements: String...) {
        self.storage = elements.map { .string($0) }
    }

    /// Create an Arguments object using the given array
    public init(_ array: [String]) {
        self.storage = array.map { .string($0) }
    }
}

// Provide string representations of Configuration
extension Executable: CustomStringConvertible {
    public var description: String {
        switch self.storage {
        case let .executable(name):
            name
        case let .path(path):
            path.string
        }
    }
}

extension Arguments: CustomStringConvertible {
    public var description: String {
        let normalized: [String] = self.storage.map(\.description).map {
<<<<<<< HEAD
            if $0.contains(" ") {
                return "\"\($0)\""
            } else {
                return String($0)
            }
=======
            $0.contains(" ") ? "\"\($0)\"" : String($0)
>>>>>>> bd30c059
        }

        return normalized.joined(separator: " ")
    }
}

extension Configuration: CustomStringConvertible {
    public var description: String {
        "\(self.executable) \(self.arguments)"
    }
}

public protocol Runnable {
    func config() -> Configuration
}

extension Runnable {
    public func run(_ p: Platform, env: [String: String] = ProcessInfo.processInfo.environment, quiet: Bool = false) async throws {
        let c = self.config()
        let executable = switch c.executable.storage {
        case let .executable(name):
            name
        case let .path(p):
            p.string
        }
        let args = c.arguments.storage.map(\.description)

        var newEnv: [String: String] = env

        switch c.environment.config {
        case let .inherit(newValue):
            for (key, value) in newValue {
                newEnv[key] = value
            }
        case let .custom(newValue):
            newEnv = newValue
        }

        try await p.runProgram([executable] + args, quiet: quiet, env: newEnv)
    }
}

public protocol Output {
    func config() -> Configuration
}

// TODO: look into making this something that can be Decodable (i.e. streamable)
extension Output {
    public func output(_ p: Platform) async throws -> String? {
        let c = self.config()
        let executable = switch c.executable.storage {
        case let .executable(name):
            name
        case let .path(p):
            p.string
        }
        let args = c.arguments.storage.map(\.description)
        var env: [String: String] = ProcessInfo.processInfo.environment
        switch c.environment.config {
        case let .inherit(newValue):
            for (key, value) in newValue {
                env[key] = value
            }
        case let .custom(newValue):
            env = newValue
        }
        return try await p.runProgramOutput(executable, args, env: env)
    }
}<|MERGE_RESOLUTION|>--- conflicted
+++ resolved
@@ -136,15 +136,7 @@
 extension Arguments: CustomStringConvertible {
     public var description: String {
         let normalized: [String] = self.storage.map(\.description).map {
-<<<<<<< HEAD
-            if $0.contains(" ") {
-                return "\"\($0)\""
-            } else {
-                return String($0)
-            }
-=======
             $0.contains(" ") ? "\"\($0)\"" : String($0)
->>>>>>> bd30c059
         }
 
         return normalized.joined(separator: " ")
