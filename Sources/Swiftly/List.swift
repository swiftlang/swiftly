--- conflicted
+++ resolved
@@ -55,7 +55,7 @@
         let toolchains = config.listInstalledToolchains(selector: selector).sorted { $0 > $1 }
         let (inUse, _) = try await selectToolchain(ctx, config: &config)
 
-        let installedToolchainInfos = toolchains.compactMap { toolchain -> InstallToolchainInfo? in
+        var installedToolchainInfos = toolchains.compactMap { toolchain -> InstallToolchainInfo? in
             InstallToolchainInfo(
                 version: toolchain,
                 inUse: inUse == toolchain,
@@ -63,53 +63,16 @@
             )
         }
 
-<<<<<<< HEAD
-        if let selector {
-            let modifier = switch selector {
-            case let .stable(major, minor, nil):
-                if let minor {
-                    "Swift \(major).\(minor) release"
-                } else {
-                    "Swift \(major) release"
-                }
-            case .snapshot(.main, nil):
-                "main development snapshot"
-            case let .snapshot(.release(major, minor), nil):
-                "\(major).\(minor) development snapshot"
-            default:
-                "matching"
-            }
+#if os(macOS)
+        installedToolchainInfos.append(
+            InstallToolchainInfo(
+                version: ToolchainVersion.xcode,
+                inUse: inUse == ToolchainVersion.xcode,
+                isDefault: config.inUse == ToolchainVersion.xcode
+            )
+        )
+#endif
 
-            let message = "Installed \(modifier) toolchains"
-            await ctx.print(message)
-            await ctx.print(String(repeating: "-", count: message.count))
-            for toolchain in toolchains {
-                await printToolchain(toolchain)
-            }
-        } else {
-            await ctx.print("Installed release toolchains")
-            await ctx.print("----------------------------")
-            for toolchain in toolchains {
-                guard toolchain.isStableRelease() else {
-                    continue
-                }
-                await printToolchain(toolchain)
-            }
-
-            await ctx.print("")
-            await ctx.print("Installed snapshot toolchains")
-            await ctx.print("-----------------------------")
-            for toolchain in toolchains where toolchain.isSnapshot() {
-                await printToolchain(toolchain)
-            }
-
-#if os(macOS)
-            await ctx.print("")
-            await printToolchain(ToolchainVersion.xcode)
-#endif
-        }
-=======
         try await ctx.output(InstalledToolchainsListInfo(toolchains: installedToolchainInfos, selector: selector))
->>>>>>> bce44d73
     }
 }