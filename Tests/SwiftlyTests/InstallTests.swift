--- conflicted
+++ resolved
@@ -264,14 +264,13 @@
         try await SwiftlyTests.validateInUse(expected: .newStable)
     }
 
-<<<<<<< HEAD
     /// Verify that xcode can't be installed like regular toolchains
     @Test(.testHomeMockedToolchain()) func installXcode() async throws {
         try await #expect(throws: SwiftlyError.self) {
-            try await SwiftlyTests.runCommand(Install.self, ["install", "xcode", "--post-install-file=\(Swiftly.currentPlatform.getTempFilePath().path)"])
-        }
-    }
-=======
+            try await SwiftlyTests.runCommand(Install.self, ["install", "xcode", "--post-install-file=\(fs.mktemp())"])
+        }
+    }
+
     /// Verify that progress information is written to the progress file when specified.
     @Test(.testHomeMockedToolchain()) func installProgressFile() async throws {
         let progressFile = fs.mktemp(ext: ".json")
@@ -397,5 +396,4 @@
         }
     }
 #endif
->>>>>>> bce44d73
 }