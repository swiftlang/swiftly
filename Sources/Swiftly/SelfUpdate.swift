--- conflicted
+++ resolved
@@ -1,11 +1,7 @@
 import ArgumentParser
 import Foundation
-<<<<<<< HEAD
+import SwiftlyCore
 @preconcurrency import TSCBasic
-=======
-import SwiftlyCore
-import TSCBasic
->>>>>>> ea713309
 import TSCUtility
 
 struct SelfUpdate: SwiftlyCommand {
@@ -37,15 +33,10 @@
         let _ = try await Self.execute(ctx, verbose: self.root.verbose)
     }
 
-<<<<<<< HEAD
-    public static func execute(_ ctx: SwiftlyCoreContext, verbose: Bool) async throws -> SwiftlyVersion {
-        await ctx.print("Checking for swiftly updates...")
-=======
     public static func execute(_ ctx: SwiftlyCoreContext, verbose: Bool) async throws
         -> SwiftlyVersion
     {
-        ctx.print("Checking for swiftly updates...")
->>>>>>> ea713309
+        await ctx.print("Checking for swiftly updates...")
 
         let swiftlyRelease = try await ctx.httpClient.getCurrentSwiftlyRelease()
 
@@ -115,15 +106,10 @@
         }
         animation.complete(success: true)
 
-<<<<<<< HEAD
-        try await Swiftly.currentPlatform.verifySignature(ctx, archiveDownloadURL: downloadURL, archive: tmpFile, verbose: verbose)
-        try await Swiftly.currentPlatform.extractSwiftlyAndInstall(ctx, from: tmpFile)
-=======
         try await Swiftly.currentPlatform.verifySwiftlySignature(
             ctx, archiveDownloadURL: downloadURL, archive: tmpFile, verbose: verbose
         )
-        try Swiftly.currentPlatform.extractSwiftlyAndInstall(ctx, from: tmpFile)
->>>>>>> ea713309
+        try await Swiftly.currentPlatform.extractSwiftlyAndInstall(ctx, from: tmpFile)
 
         await ctx.print("Successfully updated swiftly to \(version) (was \(SwiftlyCore.version))")
         return version
