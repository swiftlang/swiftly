--- conflicted
+++ resolved
@@ -43,11 +43,7 @@
 Swift version 6.0.1 (swift-6.0.1-RELEASE)
 Target: x86_64-unknown-linux-gnu
 
-<<<<<<< HEAD
-$ swift build    # Build your package with the latest toolchain
-=======
 $ swift build    # Build with the latest (5.8.1) toolchain
->>>>>>> 0ce6cc5f
 ```
 
 You can install (and use) another release toolchain:
@@ -69,21 +65,8 @@
 $ swiftly install main-snapshot
 $ swiftly run swift test +main-snapshot   # Run "swift test" with the main-snapshot toolchain
 $ swift build                             # Continue to build with my usual toolchain
-<<<<<<< HEAD
 ```
 
-Uninstall this toolchain after you're finished with it:
-
-=======
->>>>>>> 0ce6cc5f
-```
-$ swiftly uninstall main-snapshot
-```
-
-# See Also:
-
-<<<<<<< HEAD
-=======
 Uninstall this toolchain after you're finished with it:
 
 ```
@@ -92,7 +75,6 @@
 
 # See Also:
 
->>>>>>> 0ce6cc5f
 - [Install Toolchains](install-toolchains)
 - [Using Toolchains](use-toolchains)
 - [Uninstall Toolchains](uninstall-toolchains)
