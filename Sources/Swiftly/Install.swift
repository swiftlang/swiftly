--- conflicted
+++ resolved
@@ -127,20 +127,11 @@
             try await Swiftly.currentPlatform.getShell()
         }
 
-<<<<<<< HEAD
         // Fish or Nushell don't seem to cache their `PATH` env var, so this instruction is not necessary.
         if pathChanged && !shell.hasSuffix("fish") && !shell.hasSuffix("/nu") {
-            ctx.print("""
+            await ctx.print("""
             NOTE: Swiftly has updated some elements in your path and your shell may not yet be
             aware of the changes. You can update your shell's environment by running
-=======
-        // Fish doesn't cache its path, so this instruction is not necessary.
-        if pathChanged && !shell.hasSuffix("fish") {
-            await ctx.print(
-                """
-                NOTE: Swiftly has updated some elements in your path and your shell may not yet be
-                aware of the changes. You can update your shell's environment by running
->>>>>>> 5645873b
 
                 hash -r
 
