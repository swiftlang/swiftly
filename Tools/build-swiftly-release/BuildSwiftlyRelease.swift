--- conflicted
+++ resolved
@@ -27,19 +27,6 @@
 
         try await self.run(platform)
     }
-<<<<<<< HEAD
-=======
-}
-
-public struct SwiftPlatform: Codable {
-    public var name: String?
-    public var checksum: String?
-}
-
-public struct SwiftRelease: Codable {
-    public var name: String?
-    public var platforms: [SwiftPlatform]?
->>>>>>> bd30c059
 }
 
 // These functions are cloned and adapted from SwiftlyCore until we can do better bootstrapping
@@ -129,34 +116,7 @@
         return nil
     }
 
-<<<<<<< HEAD
-    func checkSwiftRequirement() async throws -> String {
-        guard !self.skip else {
-            return try await self.assertTool("swift", message: "Please install swift and make sure that it is added to your path.")
-        }
-
-        guard var requiredSwiftVersion = try? self.findSwiftVersion() else {
-            throw Error(message: "Unable to determine the required swift version for this version of swiftly. Please make sure that you `cd <swiftly_git_dir>` and there is a .swift-version file there.")
-        }
-
-        if requiredSwiftVersion.hasSuffix(".0") {
-            requiredSwiftVersion = String(requiredSwiftVersion.dropLast(2))
-        }
-
-        let swift = try await self.assertTool("swift", message: "Please install swift \(requiredSwiftVersion) and make sure that it is added to your path.")
-
-        // We also need a swift toolchain with the correct version
-        guard let swiftVersion = try await currentPlatform.runProgramOutput(swift, "--version"), swiftVersion.contains("Swift version \(requiredSwiftVersion)") else {
-            throw Error(message: "Swiftly releases require a Swift \(requiredSwiftVersion) toolchain available on the path")
-        }
-
-        return swift
-    }
-
-    func checkGitRepoStatus(_: String) async throws {
-=======
     func checkGitRepoStatus() async throws {
->>>>>>> bd30c059
         guard !self.skip else {
             return
         }
@@ -188,11 +148,7 @@
         try await self.checkGitRepoStatus()
 
         // Start with a fresh SwiftPM package
-<<<<<<< HEAD
-        try currentPlatform.runProgram(swift, "package", "reset")
-=======
         try await sys.swift().package().reset().run(currentPlatform)
->>>>>>> bd30c059
 
         // Build a specific version of libarchive with a check on the tarball's SHA256
         let libArchiveVersion = "3.7.9"
@@ -206,33 +162,20 @@
         try? FileManager.default.createDirectory(atPath: pkgConfigPath, withIntermediateDirectories: true)
 
         try? FileManager.default.removeItem(atPath: libArchivePath)
-<<<<<<< HEAD
         try currentPlatform.runProgram(curl, "-L", "-o", "\(buildCheckoutsDir + "/libarchive-\(libArchiveVersion).tar.gz")", "--remote-name", "--location", "https://github.com/libarchive/libarchive/releases/download/v\(libArchiveVersion)/libarchive-\(libArchiveVersion).tar.gz")
-        let libArchiveTarShaActual = try await currentPlatform.runProgramOutput(sha256sum, "\(buildCheckoutsDir)/libarchive-\(libArchiveVersion).tar.gz")
-=======
-        try runProgram(curl, "-L", "-o", "\(buildCheckoutsDir + "/libarchive-\(libArchiveVersion).tar.gz")", "--remote-name", "--location", "https://github.com/libarchive/libarchive/releases/download/v\(libArchiveVersion)/libarchive-\(libArchiveVersion).tar.gz")
         let libArchiveTarShaActual = try await sys.sha256sum(files: FilePath("\(buildCheckoutsDir)/libarchive-\(libArchiveVersion).tar.gz")).output(currentPlatform)
->>>>>>> bd30c059
         guard let libArchiveTarShaActual, libArchiveTarShaActual.starts(with: libArchiveTarSha) else {
             let shaActual = libArchiveTarShaActual ?? "none"
             throw Error(message: "The libarchive tar.gz file sha256sum is \(shaActual), but expected \(libArchiveTarSha)")
         }
-<<<<<<< HEAD
-        try currentPlatform.runProgram(tar, "--directory=\(buildCheckoutsDir)", "-xzf", "\(buildCheckoutsDir)/libarchive-\(libArchiveVersion).tar.gz")
-=======
         try await sys.tar(.directory(FilePath(buildCheckoutsDir))).extract(.compressed, .archive(FilePath("\(buildCheckoutsDir)/libarchive-\(libArchiveVersion).tar.gz"))).run(currentPlatform)
->>>>>>> bd30c059
 
         let cwd = FileManager.default.currentDirectoryPath
         FileManager.default.changeCurrentDirectoryPath(libArchivePath)
 
         let swiftVerRegex: Regex<(Substring, Substring)> = try! Regex("Swift version (\\d+\\.\\d+\\.?\\d*) ")
 
-<<<<<<< HEAD
-        let swiftVerOutput = (try await currentPlatform.runProgramOutput(swift, "--version")) ?? ""
-=======
-        let swiftVerOutput = (try await runProgramOutput("swift", "--version")) ?? ""
->>>>>>> bd30c059
+        let swiftVerOutput = (try await currentPlatform.runProgramOutput("swift", "--version")) ?? ""
         guard let swiftVerMatch = try swiftVerRegex.firstMatch(in: swiftVerOutput) else {
             throw Error(message: "Unable to detect swift version")
         }
@@ -256,11 +199,7 @@
             throw Error(message: "Swift release \(swiftVersion) has no Static SDK offering")
         }
 
-<<<<<<< HEAD
-        try currentPlatform.runProgram(swift, "sdk", "install", "https://download.swift.org/swift-\(swiftVersion)-release/static-sdk/swift-\(swiftVersion)-RELEASE/swift-\(swiftVersion)-RELEASE_static-linux-0.0.1.artifactbundle.tar.gz", "--checksum", sdkPlatform.checksum ?? "deadbeef")
-=======
         try await sys.swift().sdk().install("https://download.swift.org/swift-\(swiftVersion)-release/static-sdk/swift-\(swiftVersion)-RELEASE/swift-\(swiftVersion)-RELEASE_static-linux-0.0.1.artifactbundle.tar.gz", checksum: sdkPlatform.checksum ?? "deadbeef").run(currentPlatform)
->>>>>>> bd30c059
 
         var customEnv = ProcessInfo.processInfo.environment
         customEnv["CC"] = "\(cwd)/Tools/build-swiftly-release/musl-clang"
@@ -288,32 +227,18 @@
             env: customEnv
         )
 
-<<<<<<< HEAD
-        try currentPlatform.runProgram(make, env: customEnv)
-
-        try currentPlatform.runProgram(make, "install")
+        try await sys.make().run(currentPlatform, env: customEnv)
+
+        try await sys.make().install().run(currentPlatform)
 
         FileManager.default.changeCurrentDirectoryPath(cwd)
 
-        try currentPlatform.runProgram(swift, "build", "--swift-sdk", "\(arch)-swift-linux-musl", "--product=swiftly", "--pkg-config-path=\(pkgConfigPath)/lib/pkgconfig", "--static-swift-stdlib", "--configuration=release")
-=======
-        try await sys.make().run(currentPlatform, env: customEnv)
-
-        try await sys.make().install().run(currentPlatform)
-
-        FileManager.default.changeCurrentDirectoryPath(cwd)
-
         try await sys.swift().build(.swiftSdk("\(arch)-swift-linux-musl"), .product("swiftly"), .pkgConfigPath("\(pkgConfigPath)/lib/pkgconfig"), .staticSwiftStdlib, .configuration("release")).run(currentPlatform)
->>>>>>> bd30c059
 
         let releaseDir = cwd + "/.build/release"
 
         // Strip the symbols from the binary to decrease its size
-<<<<<<< HEAD
-        try currentPlatform.runProgram(strip, releaseDir + "/swiftly")
-=======
         try await sys.strip(names: FilePath(releaseDir) / "swiftly").run(currentPlatform)
->>>>>>> bd30c059
 
         try await self.collectLicenses(releaseDir)
 
@@ -323,11 +248,7 @@
         let releaseArchive = "\(releaseDir)/swiftly-\(version)-x86_64.tar.gz"
 #endif
 
-<<<<<<< HEAD
-        try currentPlatform.runProgram(tar, "--directory=\(releaseDir)", "-czf", releaseArchive, "swiftly", "LICENSE.txt")
-=======
         try await sys.tar(.directory(FilePath(releaseDir))).create(.compressed, .archive(FilePath(releaseArchive)), files: "swiftly", "LICENSE.txt").run(currentPlatform)
->>>>>>> bd30c059
 
         print(releaseArchive)
 
@@ -340,46 +261,23 @@
             let testArchive = "\(debugDir)/test-swiftly-linux-x86_64.tar.gz"
 #endif
 
-<<<<<<< HEAD
-            try currentPlatform.runProgram(swift, "build", "--swift-sdk", "\(arch)-swift-linux-musl", "--product=test-swiftly", "--pkg-config-path=\(pkgConfigPath)/lib/pkgconfig", "--static-swift-stdlib", "--configuration=debug")
-            try currentPlatform.runProgram(tar, "--directory=\(debugDir)", "-czf", testArchive, "test-swiftly")
-=======
             try await sys.swift().build(.swiftSdk("\(arch)-swift-linux-musl"), .product("test-swiftly"), .pkgConfigPath("\(pkgConfigPath)/lib/pkgconfig"), .staticSwiftStdlib, .configuration("debug")).run(currentPlatform)
             try await sys.tar(.directory(FilePath(debugDir))).create(.compressed, .archive(FilePath(testArchive)), files: "test-swiftly").run(currentPlatform)
->>>>>>> bd30c059
 
             print(testArchive)
         }
 
-<<<<<<< HEAD
-        try currentPlatform.runProgram(swift, "sdk", "remove", sdkName)
-=======
         try await sys.swift().sdk().remove(sdkName).runEcho(currentPlatform)
->>>>>>> bd30c059
     }
 
     func buildMacOSRelease(cert: String?, identifier: String) async throws {
         try await self.checkGitRepoStatus()
 
-<<<<<<< HEAD
-        try await self.checkGitRepoStatus(git)
-
-        let strip = try await self.assertTool("strip", message: "In order to strip binaries there needs to be the `strip` tool that is installed on macOS.")
-
-        let tar = try await self.assertTool("tar", message: "In order to produce archives there needs to be the `tar` tool that is installed on macOS.")
-
-        try currentPlatform.runProgram(swift, "package", "clean")
-
-        for arch in ["x86_64", "arm64"] {
-            try currentPlatform.runProgram(swift, "build", "--product=swiftly", "--configuration=release", "--arch=\(arch)")
-            try currentPlatform.runProgram(strip, ".build/\(arch)-apple-macosx/release/swiftly")
-=======
         try await sys.swift().package().clean().run(currentPlatform)
 
         for arch in ["x86_64", "arm64"] {
             try await sys.swift().build(.product("swiftly"), .configuration("release"), .arch("\(arch)")).run(currentPlatform)
             try await sys.strip(names: FilePath(".build") / "\(arch)-apple-macosx/release/swiftly").run(currentPlatform)
->>>>>>> bd30c059
         }
 
         let swiftlyBinDir = fs.cwd / ".build/release/.swiftly/bin"
@@ -425,26 +323,16 @@
         let pkgFileReconfigured = releaseDir.appendingPathComponent("swiftly-\(self.version)-reconfigured.pkg")
         let distFile = releaseDir.appendingPathComponent("distribution.plist")
 
-<<<<<<< HEAD
-        try currentPlatform.runProgram("productbuild", "--synthesize", "--package", pkgFile.path, distFile.path)
-=======
         try await sys.productbuild().synthesize(package: FilePath(pkgFile.path), distributionOutputPath: FilePath(distFile.path)).runEcho(currentPlatform)
->>>>>>> bd30c059
 
         var distFileContents = try String(contentsOf: distFile, encoding: .utf8)
         distFileContents = distFileContents.replacingOccurrences(of: "<choices-outline>", with: "<title>swiftly</title><domains enable_anywhere=\"false\" enable_currentUserHome=\"true\" enable_localSystem=\"false\"/><choices-outline>")
         try distFileContents.write(to: distFile, atomically: true, encoding: .utf8)
 
         if let cert = cert {
-<<<<<<< HEAD
-            try currentPlatform.runProgram("productbuild", "--distribution", distFile.path, "--package-path", pkgFile.deletingLastPathComponent().path, "--sign", cert, pkgFileReconfigured.path)
-        } else {
-            try currentPlatform.runProgram("productbuild", "--distribution", distFile.path, "--package-path", pkgFile.deletingLastPathComponent().path, pkgFileReconfigured.path)
-=======
             try await sys.productbuild().distribution(.packagePath(FilePath(pkgFile.deletingLastPathComponent().path)), .sign(cert), distPath: FilePath(distFile.path), productOutputPath: FilePath(pkgFileReconfigured.path)).runEcho(currentPlatform)
         } else {
             try await sys.productbuild().distribution(.packagePath(FilePath(pkgFile.deletingLastPathComponent().path)), distPath: FilePath(distFile.path), productOutputPath: FilePath(pkgFileReconfigured.path)).runEcho(currentPlatform)
->>>>>>> bd30c059
         }
         try FileManager.default.removeItem(at: pkgFile)
         try FileManager.default.copyItem(atPath: pkgFileReconfigured.path, toPath: pkgFile.path)
@@ -453,13 +341,8 @@
 
         if self.test {
             for arch in ["x86_64", "arm64"] {
-<<<<<<< HEAD
-                try currentPlatform.runProgram(swift, "build", "--product=test-swiftly", "--configuration=debug", "--arch=\(arch)")
-                try currentPlatform.runProgram(strip, ".build/\(arch)-apple-macosx/release/swiftly")
-=======
                 try await sys.swift().build(.product("test-swiftly"), .configuration("debug"), .arch("\(arch)")).runEcho(currentPlatform)
                 try await sys.strip(names: FilePath(".build") / "\(arch)-apple-macosx/release/swiftly").runEcho(currentPlatform)
->>>>>>> bd30c059
             }
 
             let testArchive = releaseDir.appendingPathComponent("test-swiftly-macos.tar.gz")
@@ -470,11 +353,7 @@
             .create(output: swiftlyBinDir / "swiftly")
             .runEcho(currentPlatform)
 
-<<<<<<< HEAD
-            try currentPlatform.runProgram(tar, "--directory=.build/x86_64-apple-macosx/debug", "-czf", testArchive.path, "test-swiftly")
-=======
             try await sys.tar(.directory(FilePath(".build/x86_64-apple-macosx/debug"))).create(.compressed, .archive(FilePath(testArchive.path)), files: "test-swiftly").run(currentPlatform)
->>>>>>> bd30c059
 
             print(testArchive.path)
         }
