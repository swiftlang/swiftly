import Foundation
import SwiftlyCore
import SystemPackage

public struct SwiftPkgInfo: Codable {
    public var CFBundleIdentifier: String

    public init(CFBundleIdentifier: String) {
        self.CFBundleIdentifier = CFBundleIdentifier
    }
}

/// `Platform` implementation for macOS systems.
public struct MacOS: Platform {
    public init() {}

    public var defaultSwiftlyHomeDir: FilePath {
        homeDir / ".swiftly"
    }

<<<<<<< HEAD
    public func swiftlyBinDir(_ ctx: SwiftlyCoreContext) -> FilePath {
        ctx.mockedHomeDir.map { $0 / "bin" }
            ?? ProcessInfo.processInfo.environment["SWIFTLY_BIN_DIR"].map { FilePath($0) }
            ?? (homeDir / ".swiftly/bin")
    }

    public func swiftlyToolchainsDir(_ ctx: SwiftlyCoreContext) -> FilePath {
        ctx.mockedHomeDir.map { $0 / "Toolchains" }
            // The toolchains are always installed here by the installer. We bypass the installer in the case of test mocks
            ?? homeDir / "Library/Developer/Toolchains"
=======
    public var defaultToolchainsDirectory: URL {
        FileManager.default.homeDirectoryForCurrentUser
            .appendingPathComponent("Library/Developer/Toolchains", isDirectory: true)
    }

    public func swiftlyBinDir(_ ctx: SwiftlyCoreContext) -> URL {
        ctx.mockedHomeDir.map { $0.appendingPathComponent("bin", isDirectory: true) }
            ?? ProcessInfo.processInfo.environment["SWIFTLY_BIN_DIR"].map { URL(fileURLWithPath: $0) }
            ?? FileManager.default.homeDirectoryForCurrentUser
            .appendingPathComponent(".swiftly/bin", isDirectory: true)
    }

    public func swiftlyToolchainsDir(_ ctx: SwiftlyCoreContext) -> URL {
        ctx.mockedHomeDir.map { $0.appendingPathComponent("Toolchains", isDirectory: true) }
            ?? ProcessInfo.processInfo.environment["SWIFTLY_TOOLCHAINS_DIR"].map { URL(fileURLWithPath: $0) }
            // This is where the installer will put the toolchains, and where Xcode can find them
            ?? self.defaultToolchainsDirectory
>>>>>>> 5583a8a2
    }

    public var toolchainFileExtension: String {
        "pkg"
    }

    public func verifySwiftlySystemPrerequisites() throws {
        // All system prerequisites are there for swiftly on macOS
    }

    public func verifySystemPrerequisitesForInstall(
        _: SwiftlyCoreContext, platformName _: String, version _: ToolchainVersion,
        requireSignatureValidation _: Bool
    ) async throws -> String? {
        // All system prerequisites should be there for macOS
        nil
    }

    public func install(
        _ ctx: SwiftlyCoreContext, from tmpFile: FilePath, version: ToolchainVersion, verbose: Bool
    ) async throws {
        guard try await fileExists(atPath: tmpFile) else {
            throw SwiftlyError(message: "\(tmpFile) doesn't exist")
        }

<<<<<<< HEAD
        if !(try await fileExists(atPath: self.swiftlyToolchainsDir(ctx))) {
            try await mkdir(atPath: self.swiftlyToolchainsDir(ctx))
=======
        let toolchainsDir = self.swiftlyToolchainsDir(ctx)

        if !toolchainsDir.fileExists() {
            try FileManager.default.createDirectory(
                at: self.swiftlyToolchainsDir(ctx), withIntermediateDirectories: true
            )
>>>>>>> 5583a8a2
        }

        if toolchainsDir == self.defaultToolchainsDirectory {
            // If the toolchains go into the default user location then we use the installer to install them
            await ctx.print("Installing package in user home directory...")
            try runProgram(
                "installer", "-verbose", "-pkg", "\(tmpFile)", "-target", "CurrentUserHomeDirectory",
                quiet: !verbose
            )
        } else {
            // Otherwise, we extract the pkg into the requested toolchains directory.
            await ctx.print("Expanding pkg...")
<<<<<<< HEAD
            let tmpDir = mktemp()
            let toolchainDir = self.swiftlyToolchainsDir(ctx) / "\(version.identifier).xctoolchain"
            if !(try await fileExists(atPath: toolchainDir)) {
                try await mkdir(atPath: toolchainDir)
            }
            try runProgram("pkgutil", "--verbose", "--expand", "\(tmpFile)", "\(tmpDir)", quiet: !verbose)
=======
            let tmpDir = self.getTempFilePath()
            let toolchainDir = toolchainsDir.appendingPathComponent(
                "\(version.identifier).xctoolchain", isDirectory: true
            )

            if !toolchainDir.fileExists() {
                try FileManager.default.createDirectory(
                    at: toolchainDir, withIntermediateDirectories: false
                )
            }

            await ctx.print("Checking package signature...")
            do {
                try runProgram("pkgutil", "--check-signature", tmpFile.path, quiet: !verbose)
            } catch {
                // If this is not a test that uses mocked toolchains then we must throw this error and abort installation
                guard ctx.mockedHomeDir != nil else {
                    throw error
                }

                // We permit the signature verification to fail during testing
                await ctx.print("Signature verification failed, which is allowable during testing with mocked toolchains")
            }
            try runProgram("pkgutil", "--verbose", "--expand", tmpFile.path, tmpDir.path, quiet: !verbose)
>>>>>>> 5583a8a2
            // There's a slight difference in the location of the special Payload file between official swift packages
            // and the ones that are mocked here in the test framework.
            var payload = tmpDir / "Payload"
            if !(try await fileExists(atPath: payload)) {
                payload = tmpDir / "\(version.identifier)-osx-package.pkg/Payload"
            }

            await ctx.print("Untarring pkg Payload...")
            try runProgram("tar", "-C", "\(toolchainDir)", "-xvf", "\(payload)", quiet: !verbose)
        }
    }

    public func extractSwiftlyAndInstall(_ ctx: SwiftlyCoreContext, from archive: FilePath) async throws {
        guard try await fileExists(atPath: archive) else {
            throw SwiftlyError(message: "\(archive) doesn't exist")
        }

        let userHomeDir = ctx.mockedHomeDir ?? homeDir

        if ctx.mockedHomeDir == nil {
            await ctx.print("Extracting the swiftly package...")
            try runProgram("installer", "-pkg", "\(archive)", "-target", "CurrentUserHomeDirectory")
            try? runProgram("pkgutil", "--volume", "\(userHomeDir)", "--forget", "org.swift.swiftly")
        } else {
            let installDir = userHomeDir / ".swiftly"
            try await mkdir(atPath: installDir, parents: true)

            // In the case of a mock for testing purposes we won't use the installer, perferring a manual process because
            //  the installer will not install to an arbitrary path, only a volume or user home directory.
            let tmpDir = mktemp()
            try runProgram("pkgutil", "--expand", "\(archive)", "\(tmpDir)")

            // There's a slight difference in the location of the special Payload file between official swift packages
            // and the ones that are mocked here in the test framework.
            let payload = tmpDir / "Payload"
            guard try await fileExists(atPath: payload) else {
                throw SwiftlyError(message: "Payload file could not be found at \(tmpDir).")
            }

            await ctx.print("Extracting the swiftly package into \(installDir)...")
            try runProgram("tar", "-C", "\(installDir)", "-xvf", "\(payload)", quiet: false)
        }

        try self.runProgram((userHomeDir / ".swiftly/bin/swiftly").string, "init")
    }

    public func uninstall(_ ctx: SwiftlyCoreContext, _ toolchain: ToolchainVersion, verbose: Bool)
        async throws
    {
        await ctx.print("Uninstalling package in user home directory...")

        let toolchainDir = self.swiftlyToolchainsDir(ctx) / "\(toolchain.identifier).xctoolchain"

        let decoder = PropertyListDecoder()
        let infoPlist = toolchainDir / "Info.plist"
        let data = try await cat(atPath: infoPlist)

        guard let pkgInfo = try? decoder.decode(SwiftPkgInfo.self, from: data) else {
            throw SwiftlyError(message: "could not decode plist at \(infoPlist)")
        }

        try await remove(atPath: toolchainDir)

        try? runProgram(
            "pkgutil", "--volume", "\(homeDir)", "--forget", pkgInfo.CFBundleIdentifier, quiet: !verbose
        )
    }

    public func getExecutableName() -> String {
        "swiftly-macos-osx"
    }

    public func verifyToolchainSignature(
        _: SwiftlyCoreContext, toolchainFile _: ToolchainFile, archive _: FilePath, verbose _: Bool
    ) async throws {
        // No signature verification is required on macOS since the pkg files have their own signing
        //  mechanism and the swift.org downloadables are trusted by stock macOS installations.
    }

    public func verifySwiftlySignature(
        _: SwiftlyCoreContext, archiveDownloadURL _: URL, archive _: FilePath, verbose _: Bool
    ) async throws {
        // No signature verification is required on macOS since the pkg files have their own signing
        //  mechanism and the swift.org downloadables are trusted by stock macOS installations.
    }

    public func detectPlatform(
        _: SwiftlyCoreContext, disableConfirmation _: Bool, platform _: String?
    ) async -> PlatformDefinition {
        // No special detection required on macOS platform
        .macOS
    }

    public func getShell() async throws -> String {
        if let directoryInfo = try await runProgramOutput("dscl", ".", "-read", "\(homeDir)") {
            for line in directoryInfo.components(separatedBy: "\n") {
                if line.hasPrefix("UserShell: ") {
                    if case let comps = line.components(separatedBy: ": "), comps.count == 2 {
                        return comps[1]
                    }
                }
            }
        }

        // Fall back to zsh on macOS
        return "/bin/zsh"
    }

    public func findToolchainLocation(_ ctx: SwiftlyCoreContext, _ toolchain: ToolchainVersion) -> FilePath
    {
        self.swiftlyToolchainsDir(ctx) / "\(toolchain.identifier).xctoolchain"
    }

    public static let currentPlatform: any Platform = MacOS()
}<|MERGE_RESOLUTION|>--- conflicted
+++ resolved
@@ -18,36 +18,21 @@
         homeDir / ".swiftly"
     }
 
-<<<<<<< HEAD
+    public var defaultToolchainsDirectory: FilePath {
+        homeDir / "Library/Developer/Toolchains"
+    }
+
     public func swiftlyBinDir(_ ctx: SwiftlyCoreContext) -> FilePath {
         ctx.mockedHomeDir.map { $0 / "bin" }
             ?? ProcessInfo.processInfo.environment["SWIFTLY_BIN_DIR"].map { FilePath($0) }
-            ?? (homeDir / ".swiftly/bin")
+            ?? homeDir / ".swiftly/bin"
     }
 
     public func swiftlyToolchainsDir(_ ctx: SwiftlyCoreContext) -> FilePath {
         ctx.mockedHomeDir.map { $0 / "Toolchains" }
-            // The toolchains are always installed here by the installer. We bypass the installer in the case of test mocks
-            ?? homeDir / "Library/Developer/Toolchains"
-=======
-    public var defaultToolchainsDirectory: URL {
-        FileManager.default.homeDirectoryForCurrentUser
-            .appendingPathComponent("Library/Developer/Toolchains", isDirectory: true)
-    }
-
-    public func swiftlyBinDir(_ ctx: SwiftlyCoreContext) -> URL {
-        ctx.mockedHomeDir.map { $0.appendingPathComponent("bin", isDirectory: true) }
-            ?? ProcessInfo.processInfo.environment["SWIFTLY_BIN_DIR"].map { URL(fileURLWithPath: $0) }
-            ?? FileManager.default.homeDirectoryForCurrentUser
-            .appendingPathComponent(".swiftly/bin", isDirectory: true)
-    }
-
-    public func swiftlyToolchainsDir(_ ctx: SwiftlyCoreContext) -> URL {
-        ctx.mockedHomeDir.map { $0.appendingPathComponent("Toolchains", isDirectory: true) }
-            ?? ProcessInfo.processInfo.environment["SWIFTLY_TOOLCHAINS_DIR"].map { URL(fileURLWithPath: $0) }
+            ?? ProcessInfo.processInfo.environment["SWIFTLY_TOOLCHAINS_DIR"].map { FilePath($0) }
             // This is where the installer will put the toolchains, and where Xcode can find them
             ?? self.defaultToolchainsDirectory
->>>>>>> 5583a8a2
     }
 
     public var toolchainFileExtension: String {
@@ -73,17 +58,10 @@
             throw SwiftlyError(message: "\(tmpFile) doesn't exist")
         }
 
-<<<<<<< HEAD
-        if !(try await fileExists(atPath: self.swiftlyToolchainsDir(ctx))) {
-            try await mkdir(atPath: self.swiftlyToolchainsDir(ctx))
-=======
         let toolchainsDir = self.swiftlyToolchainsDir(ctx)
 
-        if !toolchainsDir.fileExists() {
-            try FileManager.default.createDirectory(
-                at: self.swiftlyToolchainsDir(ctx), withIntermediateDirectories: true
-            )
->>>>>>> 5583a8a2
+        if !(try await fileExists(atPath: toolchainsDir)) {
+            try await mkdir(atPath: self.swiftlyToolchainsDir(ctx), parents: true)
         }
 
         if toolchainsDir == self.defaultToolchainsDirectory {
@@ -96,28 +74,16 @@
         } else {
             // Otherwise, we extract the pkg into the requested toolchains directory.
             await ctx.print("Expanding pkg...")
-<<<<<<< HEAD
             let tmpDir = mktemp()
-            let toolchainDir = self.swiftlyToolchainsDir(ctx) / "\(version.identifier).xctoolchain"
+            let toolchainDir = toolchainsDir / "\(version.identifier).xctoolchain"
+
             if !(try await fileExists(atPath: toolchainDir)) {
                 try await mkdir(atPath: toolchainDir)
             }
-            try runProgram("pkgutil", "--verbose", "--expand", "\(tmpFile)", "\(tmpDir)", quiet: !verbose)
-=======
-            let tmpDir = self.getTempFilePath()
-            let toolchainDir = toolchainsDir.appendingPathComponent(
-                "\(version.identifier).xctoolchain", isDirectory: true
-            )
-
-            if !toolchainDir.fileExists() {
-                try FileManager.default.createDirectory(
-                    at: toolchainDir, withIntermediateDirectories: false
-                )
-            }
 
             await ctx.print("Checking package signature...")
             do {
-                try runProgram("pkgutil", "--check-signature", tmpFile.path, quiet: !verbose)
+                try runProgram("pkgutil", "--check-signature", "\(tmpFile)", quiet: !verbose)
             } catch {
                 // If this is not a test that uses mocked toolchains then we must throw this error and abort installation
                 guard ctx.mockedHomeDir != nil else {
@@ -127,8 +93,8 @@
                 // We permit the signature verification to fail during testing
                 await ctx.print("Signature verification failed, which is allowable during testing with mocked toolchains")
             }
-            try runProgram("pkgutil", "--verbose", "--expand", tmpFile.path, tmpDir.path, quiet: !verbose)
->>>>>>> 5583a8a2
+            try runProgram("pkgutil", "--verbose", "--expand", "\(tmpFile)", "\(tmpDir)", quiet: !verbose)
+
             // There's a slight difference in the location of the special Payload file between official swift packages
             // and the ones that are mocked here in the test framework.
             var payload = tmpDir / "Payload"
