import _StringProcessing
import ArgumentParser
import Foundation
import TSCBasic
import TSCUtility

import SwiftlyCore

struct Install: SwiftlyCommand {
    public static var configuration = CommandConfiguration(
        abstract: "Install a new toolchain."
    )

    @Argument(help: ArgumentHelp(
        "The version of the toolchain to install.",
        discussion: """

        The string "latest" can be provided to install the most recent stable version release:

            $ swiftly install latest

        A specific toolchain can be installed by providing a full toolchain name, for example \
        a stable release version with patch (e.g. a.b.c):

            $ swiftly install 5.4.2

        Or a snapshot with date:

            $ swiftly install 5.7-snapshot-2022-06-20
            $ swiftly install main-snapshot-2022-06-20

        The latest patch release of a specific minor version can be installed by omitting the \
        patch version:

            $ swiftly install 5.6

        Likewise, the latest snapshot associated with a given development branch can be \
        installed by omitting the date:

            $ swiftly install 5.7-snapshot
            $ swiftly install main-snapshot
        """
    ))
    var version: String

    @Flag(name: .shortAndLong, help: "Mark the newly installed toolchain as in-use.")
    var use: Bool = false

    @Option(help: ArgumentHelp(
        "A GitHub authentiation token to use for any GitHub API requests.",
        discussion: """

        This is useful to avoid GitHub's low rate limits. If an installation
        fails with an \"unauthorized\" status code, it likely means the rate limit has been hit.
        """
    ))
    var token: String?

    public var httpClient = SwiftlyHTTPClient()

    private enum CodingKeys: String, CodingKey {
        case version, token
    }

    mutating func run() async throws {
        let selector = try ToolchainSelector(parsing: self.version)
        self.httpClient.githubToken = self.token
        let toolchainVersion = try await self.resolve(selector: selector)
<<<<<<< HEAD
        try await Self.execute(version: toolchainVersion, use: self.use)
    }

    internal static func execute(version: ToolchainVersion, use: Bool) async throws {
=======
>>>>>>> 32c23556
        var config = try Config.load()
        try await Self.execute(version: toolchainVersion, &config, self.httpClient)
    }

    internal static func execute(
        version: ToolchainVersion,
        _ config: inout Config,
        _ httpClient: SwiftlyHTTPClient
    ) async throws {
        guard !config.installedToolchains.contains(version) else {
            SwiftlyCore.print("\(version) is already installed, exiting.")
            return
        }
        SwiftlyCore.print("Installing \(version)")

        let tmpFile = Swiftly.currentPlatform.getTempFilePath()
        FileManager.default.createFile(atPath: tmpFile.path, contents: nil)
        defer {
            try? FileManager.default.removeItem(at: tmpFile)
        }

        var url = "https://download.swift.org/"

        var platformString = config.platform.name
        var platformFullString = config.platform.nameFull
        if let arch = config.platform.architecture {
            platformString += "-\(arch)"
            platformFullString += "-\(arch)"
        }

        switch version {
        case let .stable(stableVersion):
            // Building URL path that looks like:
            // swift-5.6.2-release/ubuntu2004/swift-5.6.2-RELEASE/swift-5.6.2-RELEASE-ubuntu20.04.tar.gz
            var versionString = "\(stableVersion.major).\(stableVersion.minor)"
            if stableVersion.patch != 0 {
                versionString += ".\(stableVersion.patch)"
            }

            url += "swift-\(versionString)-release/"
            url += "\(platformString)/"
            url += "swift-\(versionString)-RELEASE/"
            url += "swift-\(versionString)-RELEASE-\(platformFullString).\(Swiftly.currentPlatform.toolchainFileExtension)"
        case let .snapshot(release):
            let snapshotString: String
            switch release.branch {
            case let .release(major, minor):
                url += "swift-\(major).\(minor)-branch/"
                snapshotString = "swift-\(major).\(minor)-DEVELOPMENT-SNAPSHOT"
            case .main:
                url += "development/"
                snapshotString = "swift-DEVELOPMENT-SNAPSHOT"
            }

            url += "\(platformString)/"
            url += "\(snapshotString)-\(release.date)-a/"
            url += "\(snapshotString)-\(release.date)-a-\(platformFullString).\(Swiftly.currentPlatform.toolchainFileExtension)"
        }

        let animation = PercentProgressAnimation(
            stream: stdoutStream,
            header: "Downloading \(version)"
        )

        var lastUpdate = Date()

        do {
            try await httpClient.downloadToolchain(
                version,
                url: url,
                to: tmpFile.path,
                reportProgress: { progress in
                    let now = Date()

                    guard lastUpdate.distance(to: now) > 0.25 || progress.receivedBytes == progress.totalBytes else {
                        return
                    }

                    let downloadedMiB = Double(progress.receivedBytes) / (1024.0 * 1024.0)
                    let totalMiB = Double(progress.totalBytes!) / (1024.0 * 1024.0)

                    lastUpdate = Date()

                    animation.update(
                        step: progress.receivedBytes,
                        total: progress.totalBytes!,
                        text: "Downloaded \(String(format: "%.1f", downloadedMiB)) MiB of \(String(format: "%.1f", totalMiB)) MiB"
                    )
                }
            )
        } catch _ as SwiftlyHTTPClient.DownloadNotFoundError {
            SwiftlyCore.print("\(version) does not exist, exiting")
            return
        } catch {
            animation.complete(success: false)
            throw error
        }

        animation.complete(success: true)

        try Swiftly.currentPlatform.install(from: tmpFile, version: version)

        config.installedToolchains.insert(version)
        try config.save()

<<<<<<< HEAD
        // If this is the first installed toolchain, mark it as in-use regardless of whether the
        // --use argument was provided.
        if use || config.inUse == nil {
            try await Use.execute(version, config: &config)
=======
        // If this is the first installed toolchain, mark it as in-use.
        if config.inUse == nil {
            try await Use.execute(version, &config)
>>>>>>> 32c23556
        }

        SwiftlyCore.print("\(version) installed successfully!")
    }

    /// Utilize the GitHub API along with the provided selector to select a toolchain for install.
    /// TODO: update this to use an official swift.org API
    func resolve(selector: ToolchainSelector) async throws -> ToolchainVersion {
        switch selector {
        case .latest:
            SwiftlyCore.print("Fetching the latest stable Swift release...")

            guard let release = try await self.httpClient.getReleaseToolchains(limit: 1).first else {
                throw Error(message: "couldn't get latest releases")
            }
            return .stable(release)

        case let .stable(major, minor, patch):
            guard let minor else {
                throw Error(
                    message: "Need to provide at least major and minor versions when installing a release toolchain."
                )
            }

            if let patch {
                return .stable(ToolchainVersion.StableRelease(major: major, minor: minor, patch: patch))
            }

            SwiftlyCore.print("Fetching the latest stable Swift \(major).\(minor) release...")
            // If a patch was not provided, perform a lookup to get the latest patch release
            // of the provided major/minor version pair.
            let toolchain = try await self.httpClient.getReleaseToolchains(limit: 1) { release in
                release.major == major && release.minor == minor
            }.first

            guard let toolchain else {
                throw Error(message: "No release toolchain found matching \(major).\(minor)")
            }

            return .stable(toolchain)

        case let .snapshot(branch, date):
            if let date {
                return ToolchainVersion(snapshotBranch: branch, date: date)
            }

            SwiftlyCore.print("Fetching the latest \(branch) branch snapshot...")
            // If a date was not provided, perform a lookup to find the most recent snapshot
            // for the given branch.
            let snapshot = try await self.httpClient.getSnapshotToolchains(limit: 1) { snapshot in
                snapshot.branch == branch
            }.first

            guard let snapshot else {
                throw Error(message: "No snapshot toolchain found for branch \(branch)")
            }

            return .snapshot(snapshot)
        }
    }
}<|MERGE_RESOLUTION|>--- conflicted
+++ resolved
@@ -66,21 +66,15 @@
         let selector = try ToolchainSelector(parsing: self.version)
         self.httpClient.githubToken = self.token
         let toolchainVersion = try await self.resolve(selector: selector)
-<<<<<<< HEAD
-        try await Self.execute(version: toolchainVersion, use: self.use)
-    }
-
-    internal static func execute(version: ToolchainVersion, use: Bool) async throws {
-=======
->>>>>>> 32c23556
         var config = try Config.load()
-        try await Self.execute(version: toolchainVersion, &config, self.httpClient)
+        try await Self.execute(version: toolchainVersion, config, self.httpClient, use: self.use)
     }
 
     internal static func execute(
         version: ToolchainVersion,
         _ config: inout Config,
-        _ httpClient: SwiftlyHTTPClient
+        _ httpClient: SwiftlyHTTPClient,
+        useInstalledToolchain: Bool
     ) async throws {
         guard !config.installedToolchains.contains(version) else {
             SwiftlyCore.print("\(version) is already installed, exiting.")
@@ -178,16 +172,10 @@
         config.installedToolchains.insert(version)
         try config.save()
 
-<<<<<<< HEAD
         // If this is the first installed toolchain, mark it as in-use regardless of whether the
         // --use argument was provided.
         if use || config.inUse == nil {
-            try await Use.execute(version, config: &config)
-=======
-        // If this is the first installed toolchain, mark it as in-use.
-        if config.inUse == nil {
             try await Use.execute(version, &config)
->>>>>>> 32c23556
         }
 
         SwiftlyCore.print("\(version) installed successfully!")
