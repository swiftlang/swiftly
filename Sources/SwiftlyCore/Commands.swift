--- conflicted
+++ resolved
@@ -159,24 +159,15 @@
 
 extension SystemCommand.LipoCommand.CreateCommand: Runnable {}
 
-<<<<<<< HEAD
-// Build a macOS Installer component package from on-disk files
-// See pkgbuild(1) for more details
-extension SystemCommand {
-=======
 extension SystemCommand {
     // Build a macOS Installer component package from on-disk files
     // See pkgbuild(1) for more details
->>>>>>> bd30c059
     public static func pkgbuild(executable: Executable = PkgbuildCommand.defaultExecutable, _ options: PkgbuildCommand.Option..., root: FilePath, packageOutputPath: FilePath) -> PkgbuildCommand {
         Self.pkgbuild(executable: executable, options: options, root: root, packageOutputPath: packageOutputPath)
     }
 
-<<<<<<< HEAD
-=======
     // Build a macOS Installer component package from on-disk files
     // See pkgbuild(1) for more details
->>>>>>> bd30c059
     public static func pkgbuild(executable: Executable = PkgbuildCommand.defaultExecutable, options: [PkgbuildCommand.Option], root: FilePath, packageOutputPath: FilePath) -> PkgbuildCommand {
         PkgbuildCommand(executable: executable, options, root: root, packageOutputPath: packageOutputPath)
     }
@@ -222,19 +213,11 @@
             var args: [String] = []
 
             for option in self.options {
-<<<<<<< HEAD
-                args += option.args()
-            }
-
-            args += ["--root", "\(self.root)"]
-            args += ["\(self.packageOutputPath)"]
-=======
                 args.append(contentsOf: option.args())
             }
 
             args.append(contentsOf: ["--root", "\(self.root)"])
             args.append("\(self.packageOutputPath)")
->>>>>>> bd30c059
 
             return Configuration(
                 executable: self.executable,
@@ -247,24 +230,15 @@
 
 extension SystemCommand.PkgbuildCommand: Runnable {}
 
-<<<<<<< HEAD
-// get entries from Name Service Switch libraries
-// See getent(1) for more details
-extension SystemCommand {
-=======
 extension SystemCommand {
     // get entries from Name Service Switch libraries
     // See getent(1) for more details
->>>>>>> bd30c059
     public static func getent(executable: Executable = GetentCommand.defaultExecutable, database: String, keys: String...) -> GetentCommand {
         Self.getent(executable: executable, database: database, keys: keys)
     }
 
-<<<<<<< HEAD
-=======
     // get entries from Name Service Switch libraries
     // See getent(1) for more details
->>>>>>> bd30c059
     public static func getent(executable: Executable = GetentCommand.defaultExecutable, database: String, keys: [String]) -> GetentCommand {
         GetentCommand(executable: executable, database: database, keys: keys)
     }
@@ -291,13 +265,8 @@
         public func config() -> Configuration {
             var args: [String] = []
 
-<<<<<<< HEAD
-            args += [self.database]
-            args += self.keys
-=======
             args.append(self.database)
             args.append(contentsOf: self.keys)
->>>>>>> bd30c059
 
             return Configuration(
                 executable: self.executable,
@@ -322,11 +291,8 @@
 }
 
 extension SystemCommand {
-<<<<<<< HEAD
-=======
     // the stupid content tracker
     // See git(1) for more information.
->>>>>>> bd30c059
     public static func git(executable: Executable = GitCommand.defaultExecutable, workingDir: FilePath? = nil) -> GitCommand {
         GitCommand(executable: executable, workingDir: workingDir)
     }
@@ -347,11 +313,7 @@
             var args: [String] = []
 
             if let workingDir {
-<<<<<<< HEAD
-                args += ["-C", "\(workingDir)"]
-=======
                 args.append(contentsOf: ["-C", "\(workingDir)"])
->>>>>>> bd30c059
             }
 
             return Configuration(
@@ -377,11 +339,7 @@
 
                 var args = c.arguments.storage.map(\.description)
 
-<<<<<<< HEAD
-                args += ["init"]
-=======
                 args.append("init")
->>>>>>> bd30c059
 
                 c.arguments = .init(args)
 
@@ -429,15 +387,9 @@
 
                 var args = c.arguments.storage.map(\.description)
 
-<<<<<<< HEAD
-                args += ["commit"]
-                for option in self.options {
-                    args += option.args()
-=======
                 args.append("commit")
                 for option in self.options {
                     args.append(contentsOf: option.args())
->>>>>>> bd30c059
                 }
 
                 c.arguments = .init(args)
@@ -478,17 +430,10 @@
 
                 var args = c.arguments.storage.map(\.description)
 
-<<<<<<< HEAD
-                args += ["log"]
-
-                for opt in self.options {
-                    args += opt.args()
-=======
                 args.append("log")
 
                 for opt in self.options {
                     args.append(contentsOf: opt.args())
->>>>>>> bd30c059
                 }
 
                 c.arguments = .init(args)
@@ -528,16 +473,6 @@
 
                 var args = c.arguments.storage.map(\.description)
 
-<<<<<<< HEAD
-                args += ["diff-index"]
-
-                for opt in self.options {
-                    args += opt.args()
-                }
-
-                if let treeIsh = self.treeIsh {
-                    args += [treeIsh]
-=======
                 args.append("diff-index")
 
                 for opt in self.options {
@@ -546,7 +481,6 @@
 
                 if let treeIsh = self.treeIsh {
                     args.append(treeIsh)
->>>>>>> bd30c059
                 }
 
                 c.arguments = .init(args)
@@ -560,9 +494,6 @@
 extension SystemCommand.GitCommand.LogCommand: Output {}
 extension SystemCommand.GitCommand.DiffIndexCommand: Runnable {}
 extension SystemCommand.GitCommand.InitCommand: Runnable {}
-<<<<<<< HEAD
-extension SystemCommand.GitCommand.CommitCommand: Runnable {}
-=======
 extension SystemCommand.GitCommand.CommitCommand: Runnable {}
 
 extension SystemCommand {
@@ -1597,5 +1528,4 @@
     }
 }
 
-extension SystemCommand.InstallerCommand: Runnable {}
->>>>>>> bd30c059
+extension SystemCommand.InstallerCommand: Runnable {}