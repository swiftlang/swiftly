import Foundation
@testable import Swiftly
@testable import SwiftlyCore
import SystemPackage
import Testing

public typealias sys = SystemCommand

@Suite
public struct CommandLineTests {
    @Test func testDsclModel() {
        var config = sys.dscl(datasource: ".").read(path: .init("/Users/swiftly"), keys: "UserShell").config()
        #expect(config.executable == .name("dscl"))
        #expect(config.arguments.storage.map(\.description) == [".", "-read", "/Users/swiftly", "UserShell"])

        config = sys.dscl(datasource: ".").read(path: .init("/Users/swiftly"), keys: "UserShell", "Picture").config()
        #expect(config.executable == .name("dscl"))
        #expect(config.arguments.storage.map(\.description) == [".", "-read", "/Users/swiftly", "UserShell", "Picture"])
    }

    @Test(
        .tags(.medium),
        .enabled {
            try await sys.DsclCommand.defaultExecutable.exists()
        }
    )
    func testDscl() async throws {
        let properties = try await sys.dscl(datasource: ".").read(path: fs.home, keys: "UserShell").properties(Swiftly.currentPlatform)
        #expect(properties.count == 1) // Only one shell for the current user
        #expect(properties[0].key == "UserShell") // The one property key should be the one that is requested
    }

    @Test func testLipo() {
        var config = sys.lipo(inputFiles: "swiftly1", "swiftly2").create(output: "swiftly-universal").config()

        #expect(config.executable == .name("lipo"))
        #expect(config.arguments.storage.map(\.description) == ["swiftly1", "swiftly2", "-create", "-output", "swiftly-universal"])

        config = sys.lipo(inputFiles: "swiftly").create(output: "swiftly-universal-with-one-arch").config()
        #expect(config.executable == .name("lipo"))
        #expect(config.arguments.storage.map(\.description) == ["swiftly", "-create", "-output", "swiftly-universal-with-one-arch"])
    }

    @Test func testPkgbuild() {
        var config = sys.pkgbuild(root: "mypath", packageOutputPath: "outputDir").config()
        #expect(String(describing: config) == "pkgbuild --root mypath outputDir")

        config = sys.pkgbuild(.version("1234"), root: "somepath", packageOutputPath: "output").config()
        #expect(String(describing: config) == "pkgbuild --version 1234 --root somepath output")

        config = sys.pkgbuild(.installLocation("/usr/local"), .version("1.0.0"), .identifier("org.foo.bar"), .sign("mycert"), root: "someroot", packageOutputPath: "my.pkg").config()
        #expect(String(describing: config) == "pkgbuild --install-location /usr/local --version 1.0.0 --identifier org.foo.bar --sign mycert --root someroot my.pkg")

        config = sys.pkgbuild(.installLocation("/usr/local"), .version("1.0.0"), .identifier("org.foo.bar"), root: "someroot", packageOutputPath: "my.pkg").config()
        #expect(String(describing: config) == "pkgbuild --install-location /usr/local --version 1.0.0 --identifier org.foo.bar --root someroot my.pkg")
    }

    @Test func testGetent() {
        var config = sys.getent(database: "passwd", keys: "swiftly").config()
        #expect(String(describing: config) == "getent passwd swiftly")

        config = sys.getent(database: "foo", keys: "abc", "def").config()
        #expect(String(describing: config) == "getent foo abc def")
    }

    @Test func testGitModel() {
        var config = sys.git().log(.maxCount(1), .pretty("format:%d")).config()
        #expect(String(describing: config) == "git log --max-count=1 --pretty=format:%d")

        config = sys.git().log().config()
        #expect(String(describing: config) == "git log")

        config = sys.git().log(.pretty("foo")).config()
        #expect(String(describing: config) == "git log --pretty=foo")

        config = sys.git().diffIndex(.quiet, treeIsh: "HEAD").config()
        #expect(String(describing: config) == "git diff-index --quiet HEAD")

        config = sys.git().diffIndex(treeIsh: "main").config()
        #expect(String(describing: config) == "git diff-index main")
    }

    @Test(
        .tags(.medium),
        .enabled {
            try await sys.GitCommand.defaultExecutable.exists()
        }
    )
    func testGit() async throws {
        // GIVEN a simple git repository
        let tmp = fs.mktemp()
        try await fs.mkdir(atPath: tmp)
        try await sys.git(workingDir: tmp)._init().run(Swiftly.currentPlatform)

        // AND a simple history
        try "Some text".write(to: tmp / "foo.txt", atomically: true)
        try await Swiftly.currentPlatform.runProgram("git", "-C", "\(tmp)", "add", "foo.txt")
        try await Swiftly.currentPlatform.runProgram("git", "-C", "\(tmp)", "config", "user.email", "user@example.com")
        try await sys.git(workingDir: tmp).commit(.message("Initial commit")).run(Swiftly.currentPlatform)
        try await sys.git(workingDir: tmp).diffIndex(.quiet, treeIsh: "HEAD").run(Swiftly.currentPlatform)

        // WHEN inspecting the log
        let log = try await sys.git(workingDir: tmp).log(.maxCount(1)).output(Swiftly.currentPlatform)!
        // THEN it is not empty
        #expect(log != "")

        // WHEN there is a change to the work tree
        try "Some new text".write(to: tmp / "foo.txt", atomically: true)

        // THEN diff index finds a change
        try await #expect(throws: Error.self) {
            try await sys.git(workingDir: tmp).diffIndex(.quiet, treeIsh: "HEAD").run(Swiftly.currentPlatform)
        }
    }
<<<<<<< HEAD
=======

    @Test func testTarModel() {
        var config = sys.tar(.directory("/some/cool/stuff")).create(.compressed, .archive("abc.tgz"), files: "a", "b").config()
        #expect(String(describing: config) == "tar -C /some/cool/stuff -c -z --file abc.tgz a b")

        config = sys.tar().create(.archive("myarchive.tar")).config()
        #expect(String(describing: config) == "tar -c --file myarchive.tar")

        config = sys.tar(.directory("/this/is/the/place")).extract(.compressed, .archive("def.tgz")).config()
        #expect(String(describing: config) == "tar -C /this/is/the/place -x -z --file def.tgz")

        config = sys.tar().extract(.archive("somearchive.tar")).config()
        #expect(String(describing: config) == "tar -x --file somearchive.tar")
    }

    @Test(
        .tags(.medium),
        .enabled {
            try await sys.TarCommand.defaultExecutable.exists()
        }
    )
    func testTar() async throws {
        let tmp = fs.mktemp()
        try await fs.mkdir(atPath: tmp)
        let readme = "README.md"
        try await "README".write(to: tmp / readme, atomically: true)

        let arch = fs.mktemp(ext: "tar")
        let archCompressed = fs.mktemp(ext: "tgz")

        try await sys.tar(.directory(tmp)).create(.verbose, .archive(arch), files: FilePath(readme)).run(Swiftly.currentPlatform)
        try await sys.tar(.directory(tmp)).create(.verbose, .compressed, .archive(archCompressed), files: FilePath(readme)).run(Swiftly.currentPlatform)

        let tmp2 = fs.mktemp()
        try await fs.mkdir(atPath: tmp2)

        try await sys.tar(.directory(tmp2)).extract(.verbose, .archive(arch)).run(Swiftly.currentPlatform)

        let contents = try await String(contentsOf: tmp2 / readme, encoding: .utf8)
        #expect(contents == "README")

        let tmp3 = fs.mktemp()
        try await fs.mkdir(atPath: tmp3)

        try await sys.tar(.directory(tmp3)).extract(.verbose, .compressed, .archive(archCompressed)).run(Swiftly.currentPlatform)

        let contents2 = try await String(contentsOf: tmp3 / readme, encoding: .utf8)
        #expect(contents2 == "README")
    }

    @Test func testSwiftModel() async throws {
        var config = sys.swift().package().reset().config()
        #expect(String(describing: config) == "swift package reset")

        config = sys.swift().package().clean().config()
        #expect(String(describing: config) == "swift package clean")

        config = sys.swift().sdk().install("path/to/bundle", checksum: "deadbeef").config()
        #expect(String(describing: config) == "swift sdk install path/to/bundle --checksum=deadbeef")

        config = sys.swift().sdk().remove("some.bundle").config()
        #expect(String(describing: config) == "swift sdk remove some.bundle")

        config = sys.swift().build(.arch("x86_64"), .configuration("release"), .pkgConfigPath("path/to/pc"), .swiftSdk("sdk.id"), .staticSwiftStdlib, .product("product1")).config()
        #expect(String(describing: config) == "swift build --arch=x86_64 --configuration=release --pkg-config-path=path/to/pc --swift-sdk=sdk.id --static-swift-stdlib --product=product1")

        config = sys.swift().build().config()
        #expect(String(describing: config) == "swift build")
    }

    @Test(
        .tags(.medium),
        .enabled {
            try await sys.SwiftCommand.defaultExecutable.exists()
        }
    )
    func testSwift() async throws {
        let tmp = fs.mktemp()
        try await fs.mkdir(atPath: tmp)
        try await sys.swift().package()._init(.packagePath(tmp), .type("executable")).run(Swiftly.currentPlatform)
        try await sys.swift().build(.packagePath(tmp), .configuration("release"))
    }

    @Test func testMake() async throws {
        var config = sys.make().install().config()
        #expect(String(describing: config) == "make install")
    }

    @Test func testStrip() async throws {
        var config = sys.strip(names: FilePath("foo")).config()
        #expect(String(describing: config) == "strip foo")
    }

    @Test func testSha256Sum() async throws {
        var config = sys.sha256sum(files: FilePath("abcde")).config()
        #expect(String(describing: config) == "sha256sum abcde")
    }

    @Test func testProductBuild() async throws {
        var config = sys.productbuild().synthesize(package: FilePath("mypkg"), distributionOutputPath: FilePath("distribution")).config()
        #expect(String(describing: config) == "productbuild --synthesize --package mypkg distribution")

        config = sys.productbuild().distribution(distPath: FilePath("mydist"), productOutputPath: FilePath("product")).config()
        #expect(String(describing: config) == "productbuild --distribution mydist product")

        config = sys.productbuild().distribution(.packagePath(FilePath("pkgpath")), .sign("mycert"), distPath: FilePath("mydist"), productOutputPath: FilePath("myproduct")).config()
        #expect(String(describing: config) == "productbuild --distribution mydist --package-path pkgpath --sign mycert myproduct")
    }

    @Test func testGpg() async throws {
        var config = sys.gpg()._import(keys: FilePath("somekeys.asc")).config()
        #expect(String(describing: config) == "gpg --import somekeys.asc")

        config = sys.gpg().verify(detachedSignature: FilePath("file.sig"), signedData: FilePath("file")).config()
        #expect(String(describing: config) == "gpg --verify file.sig file")
    }

    @Test func testPkgutil() async throws {
        var config = sys.pkgutil(.verbose).checkSignature(pkgPath: FilePath("path/to/my.pkg")).config()
        #expect(String(describing: config) == "pkgutil --verbose --check-signature path/to/my.pkg")

        config = sys.pkgutil(.verbose).expand(pkgPath: FilePath("path/to/my.pkg"), dirPath: FilePath("expand/to/here")).config()
        #expect(String(describing: config) == "pkgutil --verbose --expand path/to/my.pkg expand/to/here")

        config = sys.pkgutil(.volume("/Users/foo")).forget(packageId: "com.example.pkg").config()
        #expect(String(describing: config) == "pkgutil --volume /Users/foo --forget com.example.pkg")
    }

    @Test func testInstaller() async throws {
        var config = sys.installer(.verbose, pkg: FilePath("path/to/my.pkg"), target: "CurrentUserHomeDirectory").config()
        #expect(String(describing: config) == "installer -verbose -pkg path/to/my.pkg -target CurrentUserHomeDirectory")
    }
>>>>>>> bd30c059
}<|MERGE_RESOLUTION|>--- conflicted
+++ resolved
@@ -112,8 +112,6 @@
             try await sys.git(workingDir: tmp).diffIndex(.quiet, treeIsh: "HEAD").run(Swiftly.currentPlatform)
         }
     }
-<<<<<<< HEAD
-=======
 
     @Test func testTarModel() {
         var config = sys.tar(.directory("/some/cool/stuff")).create(.compressed, .archive("abc.tgz"), files: "a", "b").config()
@@ -246,5 +244,4 @@
         var config = sys.installer(.verbose, pkg: FilePath("path/to/my.pkg"), target: "CurrentUserHomeDirectory").config()
         #expect(String(describing: config) == "installer -verbose -pkg path/to/my.pkg -target CurrentUserHomeDirectory")
     }
->>>>>>> bd30c059
 }