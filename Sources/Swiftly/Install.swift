import _StringProcessing
import ArgumentParser
import Foundation
import TSCBasic
import TSCUtility

import SwiftlyCore

struct Install: SwiftlyCommand {
    public static var configuration = CommandConfiguration(
        abstract: "Install a new toolchain."
    )

    @Argument(help: ArgumentHelp(
        "The version of the toolchain to install.",
        discussion: """

        The string "latest" can be provided to install the most recent stable version release:

            $ swiftly install latest

        A specific toolchain can be installed by providing a full toolchain name, for example \
        a stable release version with patch (e.g. a.b.c):

            $ swiftly install 5.4.2

        Or a snapshot with date:

            $ swiftly install 5.7-snapshot-2022-06-20
            $ swiftly install main-snapshot-2022-06-20

        The latest patch release of a specific minor version can be installed by omitting the \
        patch version:

            $ swiftly install 5.6

        Likewise, the latest snapshot associated with a given development branch can be \
        installed by omitting the date:

            $ swiftly install 5.7-snapshot
            $ swiftly install main-snapshot
        """
    ))
    var version: String

    @Flag(name: .shortAndLong, help: "Mark the newly installed toolchain as in-use.")
    var use: Bool = false

    @Option(help: ArgumentHelp(
        "A GitHub authentication token to use for any GitHub API requests.",
        discussion: """
        This is useful to avoid GitHub's low rate limits. If an installation
        fails with an \"unauthorized\" status code, it likely means the rate limit has been hit.
        """
    ))
    var token: String?

    @Flag(inversion: .prefixedNo, help: "Verify the toolchain's PGP signature before proceeding with installation.")
    var verify = true

    @Option(help: ArgumentHelp(
        "A file path to a location for a post installation script",
        discussion: """
        If the toolchain that is installed has extra post installation steps they they will be
        written to this file as commands that can be run after the installation.
        """
    ))
    var postInstallFile: String?

    private enum CodingKeys: String, CodingKey {
        case version, token, use, verify, postInstallFile
    }

    mutating func run() async throws {
        try validateSwiftly()

        let selector = try ToolchainSelector(parsing: self.version)
<<<<<<< HEAD
        SwiftlyCore.httpClient.githubToken = self.token
        let toolchainVersion = try await Self.resolve(selector: selector)
=======
>>>>>>> a7ef9e83
        var config = try Config.load()
        SwiftlyCore.httpClient.githubToken = self.token
        let toolchainVersion = try await self.resolve(config: config, selector: selector)
        let postInstallScript = try await Self.execute(
            version: toolchainVersion,
            &config,
            useInstalledToolchain: self.use,
            verifySignature: self.verify
        )

        if let postInstallScript = postInstallScript {
            guard let postInstallFile = self.postInstallFile else {
                throw Error(message: """

                There are some system dependencies that should be installed before using this toolchain.
                You can run the following script as the system administrator (e.g. root) to prepare
                your system:

                \(postInstallScript)
                """)
            }

            try Data(postInstallScript.utf8).write(to: URL(fileURLWithPath: postInstallFile), options: .atomic)
        }
    }

    internal static func execute(
        version: ToolchainVersion,
        _ config: inout Config,
        useInstalledToolchain: Bool,
        verifySignature: Bool
    ) async throws -> String? {
        guard !config.installedToolchains.contains(version) else {
            SwiftlyCore.print("\(version) is already installed, exiting.")
            return nil
        }

        // Ensure the system is set up correctly before downloading it. Problems that prevent installation
        //  will throw, while problems that prevent use of the toolchain will be written out as a post install
        //  script for the user to run afterwards.
        let postInstallScript = try await Swiftly.currentPlatform.verifySystemPrerequisitesForInstall(httpClient: SwiftlyCore.httpClient, platformName: config.platform.name, version: version, requireSignatureValidation: verifySignature)

        SwiftlyCore.print("Installing \(version)")

        let tmpFile = Swiftly.currentPlatform.getTempFilePath()
        FileManager.default.createFile(atPath: tmpFile.path, contents: nil)
        defer {
            try? FileManager.default.removeItem(at: tmpFile)
        }

        var url = "https://download.swift.org/"

        var platformString = config.platform.name
        var platformFullString = config.platform.nameFull

#if !os(macOS) && arch(arm64)
        platformString += "-aarch64"
        platformFullString += "-aarch64"
#endif

        switch version {
        case let .stable(stableVersion):
            // Building URL path that looks like:
            // swift-5.6.2-release/ubuntu2004/swift-5.6.2-RELEASE/swift-5.6.2-RELEASE-ubuntu20.04.tar.gz
            var versionString = "\(stableVersion.major).\(stableVersion.minor)"
            if stableVersion.patch != 0 {
                versionString += ".\(stableVersion.patch)"
            }

            url += "swift-\(versionString)-release/"
        case let .snapshot(release):
            switch release.branch {
            case let .release(major, minor):
                url += "swift-\(major).\(minor)-branch/"
            case .main:
                url += "development/"
            }
        }

        url += "\(platformString)/"
        url += "\(version.identifier)/"
        url += "\(version.identifier)-\(platformFullString).\(Swiftly.currentPlatform.toolchainFileExtension)"

        guard let url = URL(string: url) else {
            throw Error(message: "Invalid toolchain URL: \(url)")
        }

        let animation = PercentProgressAnimation(
            stream: stdoutStream,
            header: "Downloading \(version)"
        )

        var lastUpdate = Date()

        do {
            try await SwiftlyCore.httpClient.downloadFile(
                url: url,
                to: tmpFile,
                reportProgress: { progress in
                    let now = Date()

                    guard lastUpdate.distance(to: now) > 0.25 || progress.receivedBytes == progress.totalBytes else {
                        return
                    }

                    let downloadedMiB = Double(progress.receivedBytes) / (1024.0 * 1024.0)
                    let totalMiB = Double(progress.totalBytes!) / (1024.0 * 1024.0)

                    lastUpdate = Date()

                    animation.update(
                        step: progress.receivedBytes,
                        total: progress.totalBytes!,
                        text: "Downloaded \(String(format: "%.1f", downloadedMiB)) MiB of \(String(format: "%.1f", totalMiB)) MiB"
                    )
                }
            )
        } catch let notFound as SwiftlyHTTPClient.DownloadNotFoundError {
            throw Error(message: "\(version) does not exist at URL \(notFound.url), exiting")
        } catch {
            animation.complete(success: false)
            throw error
        }
        animation.complete(success: true)

        if verifySignature {
            try await Swiftly.currentPlatform.verifySignature(
                httpClient: SwiftlyCore.httpClient,
                archiveDownloadURL: url,
                archive: tmpFile
            )
        }

        try Swiftly.currentPlatform.install(from: tmpFile, version: version)

        config.installedToolchains.insert(version)

        try config.save()

        // If this is the first installed toolchain, mark it as in-use regardless of whether the
        // --use argument was provided.
        if useInstalledToolchain || config.inUse == nil {
            // TODO: consider adding the global default option to this commands flags
            try await Use.execute(version, false, &config)
        }

        SwiftlyCore.print("\(version) installed successfully!")
        return postInstallScript
    }

    /// Utilize the GitHub API along with the provided selector to select a toolchain for install.
    /// TODO: update this to use an official swift.org API
<<<<<<< HEAD
    static func resolve(selector: ToolchainSelector) async throws -> ToolchainVersion {
=======
    func resolve(config: Config, selector: ToolchainSelector) async throws -> ToolchainVersion {
>>>>>>> a7ef9e83
        switch selector {
        case .latest:
            SwiftlyCore.print("Fetching the latest stable Swift release...")

            guard let release = try await SwiftlyCore.httpClient.getReleaseToolchains(platform: config.platform, limit: 1).first else {
                throw Error(message: "couldn't get latest releases")
            }
            return .stable(release)

        case let .stable(major, minor, patch):
            guard let minor else {
                throw Error(
                    message: "Need to provide at least major and minor versions when installing a release toolchain."
                )
            }

            if let patch {
                return .stable(ToolchainVersion.StableRelease(major: major, minor: minor, patch: patch))
            }

            SwiftlyCore.print("Fetching the latest stable Swift \(major).\(minor) release...")
            // If a patch was not provided, perform a lookup to get the latest patch release
            // of the provided major/minor version pair.
            let toolchain = try await SwiftlyCore.httpClient.getReleaseToolchains(platform: config.platform, limit: 1) { release in
                release.major == major && release.minor == minor
            }.first

            guard let toolchain else {
                throw Error(message: "No release toolchain found matching \(major).\(minor)")
            }

            return .stable(toolchain)

        case let .snapshot(branch, date):
            if let date {
                return ToolchainVersion(snapshotBranch: branch, date: date)
            }

            SwiftlyCore.print("Fetching the latest \(branch) branch snapshot...")
            // If a date was not provided, perform a lookup to find the most recent snapshot
            // for the given branch.
            let snapshot = try await SwiftlyCore.httpClient.getSnapshotToolchains(platform: config.platform, branch: branch, limit: 1) { snapshot in
                snapshot.branch == branch
            }.first

            guard let snapshot else {
                throw Error(message: "No snapshot toolchain found for branch \(branch)")
            }

            return .snapshot(snapshot)
        }
    }
}<|MERGE_RESOLUTION|>--- conflicted
+++ resolved
@@ -75,14 +75,9 @@
         try validateSwiftly()
 
         let selector = try ToolchainSelector(parsing: self.version)
-<<<<<<< HEAD
-        SwiftlyCore.httpClient.githubToken = self.token
-        let toolchainVersion = try await Self.resolve(selector: selector)
-=======
->>>>>>> a7ef9e83
         var config = try Config.load()
         SwiftlyCore.httpClient.githubToken = self.token
-        let toolchainVersion = try await self.resolve(config: config, selector: selector)
+        let toolchainVersion = try await Self.resolve(config: config, selector: selector)
         let postInstallScript = try await Self.execute(
             version: toolchainVersion,
             &config,
@@ -232,11 +227,7 @@
 
     /// Utilize the GitHub API along with the provided selector to select a toolchain for install.
     /// TODO: update this to use an official swift.org API
-<<<<<<< HEAD
-    static func resolve(selector: ToolchainSelector) async throws -> ToolchainVersion {
-=======
-    func resolve(config: Config, selector: ToolchainSelector) async throws -> ToolchainVersion {
->>>>>>> a7ef9e83
+    static func resolve(config: Config, selector: ToolchainSelector) async throws -> ToolchainVersion {
         switch selector {
         case .latest:
             SwiftlyCore.print("Fetching the latest stable Swift release...")
