--- conflicted
+++ resolved
@@ -23,11 +23,7 @@
 Install a new toolchain.
 
 ```
-<<<<<<< HEAD
-swiftly install [<version>] [--use] [--token=<token>] [--verify|no-verify] [--post-install-file=<post-install-file>] [--version] [--help]
-=======
-swiftly install <version> [--use] [--verify] [--post-install-file=<post-install-file>] [--version] [--help]
->>>>>>> f6273519
+swiftly install [<version>] [--use] [--verify|no-verify] [--post-install-file=<post-install-file>] [--version] [--help]
 ```
 
 **version:**
@@ -67,19 +63,7 @@
 *Mark the newly installed toolchain as in-use.*
 
 
-<<<<<<< HEAD
-**--token=\<token\>:**
-
-*A GitHub authentication token to use for any GitHub API requests.*
-
-This is useful to avoid GitHub's low rate limits. If an installation
-fails with an "unauthorized" status code, it likely means the rate limit has been hit.
-
-
 **--verify|no-verify:**
-=======
-**--verify:**
->>>>>>> f6273519
 
 *Verify the toolchain's PGP signature before proceeding with installation.*
 
