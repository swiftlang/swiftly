import ArgumentParser
import Foundation
import SwiftlyCore
import SystemPackage

struct Use: SwiftlyCommand {
    public static let configuration = CommandConfiguration(
        abstract: "Set the in-use or default toolchain. If no toolchain is provided, print the currently in-use toolchain, if any."
    )

    @Flag(name: .shortAndLong, help: "Print the location of the in-use toolchain. This is valid only when there is no toolchain argument.")
    var printLocation: Bool = false

    @Flag(name: .shortAndLong, help: "Set the global default toolchain that is used when there are no .swift-version files.")
    var globalDefault: Bool = false

    @OptionGroup var root: GlobalOptions

    @Argument(help: ArgumentHelp(
        "The toolchain to use.",
        discussion: """

        If no toolchain is provided, the currently in-use toolchain will be printed, if any. \
        This is based on the current working directory and `.swift-version` files if one is \
        present. If the in-use toolchain is also the global default then it will be shown as \
        the default.

            $ swiftly use

        The string "latest" can be provided to use the most recent stable version release:

            $ swiftly use latest

        A specific toolchain can be selected by providing a full toolchain name, for example \
        a stable release version with patch (e.g. a.b.c):

            $ swiftly use 5.4.2

        Or a snapshot with date:

            $ swiftly use 5.7-snapshot-2022-06-20
            $ swiftly use main-snapshot-2022-06-20

        The latest patch release of a specific minor version can be used by omitting the \
        patch version:

            $ swiftly use 5.6

        Likewise, the latest snapshot associated with a given development branch can be \
        used by omitting the date:

            $ swiftly use 5.7-snapshot
            $ swiftly use main-snapshot
        """
    ))
    var toolchain: String?

    mutating func run() async throws {
        try await self.run(Swiftly.createDefaultContext())
    }

    mutating func run(_ ctx: SwiftlyCoreContext) async throws {
<<<<<<< HEAD
        let versionUpdateReminder = try await validateSwiftly(ctx)
        defer {
            versionUpdateReminder()
        }
        
        var config = try Config.load(ctx)
=======
        try await validateSwiftly(ctx)
        var config = try await Config.load(ctx)
>>>>>>> df0e91c3

        // This is the bare use command where we print the selected toolchain version (or the path to it)
        guard let toolchain = self.toolchain else {
            let (selectedVersion, result) = try await selectToolchain(ctx, config: &config, globalDefault: self.globalDefault)

            // Abort on any errors with the swift version files
            if case let .swiftVersionFile(_, _, error) = result, let error {
                throw error
            }

            guard let selectedVersion else {
                // Return with nothing if there's no toolchain that is selected
                return
            }

            if self.printLocation {
                // Print the toolchain location and exit
                await ctx.print("\(Swiftly.currentPlatform.findToolchainLocation(ctx, selectedVersion))")
                return
            }

            var message = "\(selectedVersion)"

            switch result {
            case let .swiftVersionFile(versionFile, _, _):
                message += " (\(versionFile))"
            case .globalDefault:
                message += " (default)"
            }

            await ctx.print(message)

            return
        }

        guard !self.printLocation else {
            throw SwiftlyError(message: "The print location flag cannot be used with a toolchain version.")
        }

        let selector = try ToolchainSelector(parsing: toolchain)

        guard let toolchain = config.listInstalledToolchains(selector: selector).max() else {
            await ctx.print("No installed toolchains match \"\(toolchain)\"")
            return
        }

        try await Self.execute(ctx, toolchain, globalDefault: self.globalDefault, assumeYes: self.root.assumeYes, &config)
    }

    /// Use a toolchain. This method can modify and save the input config and also create/modify a `.swift-version` file.
    static func execute(_ ctx: SwiftlyCoreContext, _ toolchain: ToolchainVersion, globalDefault: Bool, assumeYes: Bool = true, _ config: inout Config) async throws {
        let (selectedVersion, result) = try await selectToolchain(ctx, config: &config, globalDefault: globalDefault)

        var message: String

        if case let .swiftVersionFile(versionFile, _, _) = result {
            // We don't care in this case if there were any problems with the swift version files, just overwrite it with the new value
            try toolchain.name.write(to: versionFile, atomically: true)

            message = "The file `\(versionFile)` has been set to `\(toolchain)`"
        } else if let newVersionFile = try await findNewVersionFile(ctx), !globalDefault {
            if !assumeYes {
                await ctx.print("A new file `\(newVersionFile)` will be created to set the new in-use toolchain for this project. Alternatively, you can set your default globally with the `--global-default` flag. Proceed with creating this file?")

                guard await ctx.promptForConfirmation(defaultBehavior: true) else {
                    await ctx.print("Aborting setting in-use toolchain")
                    return
                }
            }

            try toolchain.name.write(to: newVersionFile, atomically: true)

            message = "The file `\(newVersionFile)` has been set to `\(toolchain)`"
        } else {
            config.inUse = toolchain
            try config.save(ctx)
            message = "The global default toolchain has been set to `\(toolchain)`"
        }

        if let selectedVersion {
            message += " (was \(selectedVersion.name))"
        }

        await ctx.print(message)
    }

    static func findNewVersionFile(_ ctx: SwiftlyCoreContext) async throws -> FilePath? {
        var cwd = ctx.currentDirectory

        while !cwd.isEmpty && !cwd.removingRoot().isEmpty {
            guard try await fs.exists(atPath: cwd) else {
                break
            }

            let gitDir = cwd / ".git"

            if try await fs.exists(atPath: gitDir) {
                return cwd / ".swift-version"
            }

            cwd = cwd.removingLastComponent()
        }

        return nil
    }
}

public enum ToolchainSelectionResult: Sendable {
    case globalDefault
    case swiftVersionFile(FilePath, ToolchainSelector?, Error?)
}

/// Returns the currently selected swift toolchain, if any, with details of the selection.
///
/// The first portion of the returned tuple is the version that was selected, which
/// can be nil if none can be selected.
///
/// Selection of a toolchain can be accomplished in a number of ways. There is the
/// the configuration's global default 'inUse' setting. This is the fallback selector
/// if there are no other selections. The returned tuple will contain the default toolchain
/// version and the result will be .globalDefault. This will always be the result if
/// the globalDefault parameter is true.
///
/// A toolchain can also be selected from a `.swift-version` file in the current
/// working directory, or an ancestor directory. If it successfully selects a toolchain
/// then the result will be .swiftVersionFile with the URL of the file that made the
/// selection and the first item of the tuple is the selected toolchain version.
///
/// However, there are cases where the swift version file fails to select a toolchain.
/// If such a case happens then the toolchain version in the tuple will be nil, but the
/// result will be .swiftVersionFile and a detailed error about the problem. This error
/// can be thrown by the client, or ignored.
public func selectToolchain(_ ctx: SwiftlyCoreContext, config: inout Config, globalDefault: Bool = false) async throws -> (ToolchainVersion?, ToolchainSelectionResult) {
    if !globalDefault {
        var cwd = ctx.currentDirectory

        while !cwd.isEmpty && !cwd.removingRoot().isEmpty {
            guard try await fs.exists(atPath: cwd) else {
                break
            }

            let svFile = cwd / ".swift-version"

            if try await fs.exists(atPath: svFile) {
                let contents = try? String(contentsOf: svFile)

                guard let contents else {
                    return (nil, .swiftVersionFile(svFile, nil, SwiftlyError(message: "The swift version file could not be read: \(svFile)")))
                }

                guard !contents.isEmpty else {
                    return (nil, .swiftVersionFile(svFile, nil, SwiftlyError(message: "The swift version file is empty: \(svFile)")))
                }

                let selectorString = contents.replacingOccurrences(of: "\n", with: "").replacingOccurrences(of: "\r", with: "")
                let selector: ToolchainSelector?
                do {
                    selector = try ToolchainSelector(parsing: selectorString)
                } catch {
                    return (nil, .swiftVersionFile(svFile, nil, SwiftlyError(message: "The swift version file is malformed: \(svFile) \(error)")))
                }

                guard let selector else {
                    return (nil, .swiftVersionFile(svFile, nil, SwiftlyError(message: "The swift version file is malformed: \(svFile)")))
                }

                guard let selectedToolchain = config.listInstalledToolchains(selector: selector).max() else {
                    return (nil, .swiftVersionFile(svFile, selector, SwiftlyError(message: "The swift version file `\(svFile)` uses toolchain version \(selector), but it doesn't match any of the installed toolchains. You can install the toolchain with `swiftly install`.")))
                }

                return (selectedToolchain, .swiftVersionFile(svFile, selector, nil))
            }

            cwd = cwd.removingLastComponent()
        }
    }

    // Check to ensure that the global default in use toolchain matches one of the installed toolchains, and return
    // no selected toolchain if it doesn't.
    guard let defaultInUse = config.inUse, config.installedToolchains.contains(defaultInUse) else {
        return (nil, .globalDefault)
    }

    return (defaultInUse, .globalDefault)
}<|MERGE_RESOLUTION|>--- conflicted
+++ resolved
@@ -60,17 +60,12 @@
     }
 
     mutating func run(_ ctx: SwiftlyCoreContext) async throws {
-<<<<<<< HEAD
         let versionUpdateReminder = try await validateSwiftly(ctx)
         defer {
             versionUpdateReminder()
         }
         
         var config = try Config.load(ctx)
-=======
-        try await validateSwiftly(ctx)
-        var config = try await Config.load(ctx)
->>>>>>> df0e91c3
 
         // This is the bare use command where we print the selected toolchain version (or the path to it)
         guard let toolchain = self.toolchain else {
