--- conflicted
+++ resolved
@@ -49,10 +49,6 @@
         let supportedPlatforms = [
             PlatformDefinition.macOS,
             PlatformDefinition.ubuntu2404,
-<<<<<<< HEAD
-            PlatformDefinition.ubuntu2310,
-=======
->>>>>>> 0ce6cc5f
             PlatformDefinition.ubuntu2204,
             PlatformDefinition.ubuntu2004,
             // PlatformDefinition.ubuntu1804, // There are no releases for Ubuntu 18.04 in the branches being tested below
@@ -64,10 +60,6 @@
 
         let newPlatforms = [
             PlatformDefinition.ubuntu2404,
-<<<<<<< HEAD
-            PlatformDefinition.ubuntu2310,
-=======
->>>>>>> 0ce6cc5f
             PlatformDefinition.fedora39,
             PlatformDefinition.debian12,
         ]
