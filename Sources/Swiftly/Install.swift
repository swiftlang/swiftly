--- conflicted
+++ resolved
@@ -65,18 +65,13 @@
     @OptionGroup var root: GlobalOptions
 
     private enum CodingKeys: String, CodingKey {
-<<<<<<< HEAD
-        case version, token, use, verify, postInstallFile, root
-=======
-        case version, use, verify, postInstallFile
->>>>>>> 4e7ca7c3
+        case version, use, verify, postInstallFile, root
     }
 
     mutating func run() async throws {
         try validateSwiftly()
 
         var config = try Config.load()
-<<<<<<< HEAD
 
         var selector: ToolchainSelector
 
@@ -98,11 +93,7 @@
             }
         }
 
-        SwiftlyCore.httpClient.githubToken = self.token
         let toolchainVersion = try await Self.resolve(config: config, selector: selector)
-=======
-        let toolchainVersion = try await self.resolve(config: config, selector: selector)
->>>>>>> 4e7ca7c3
         let postInstallScript = try await Self.execute(
             version: toolchainVersion,
             &config,
@@ -253,14 +244,8 @@
         return postInstallScript
     }
 
-<<<<<<< HEAD
     /// Utilize the GitHub API along with the provided selector to select a toolchain for install.
-    /// TODO: update this to use an official swift.org API
     public static func resolve(config: Config, selector: ToolchainSelector) async throws -> ToolchainVersion {
-=======
-    /// Utilize the swift.org API along with the provided selector to select a toolchain for install.
-    func resolve(config: Config, selector: ToolchainSelector) async throws -> ToolchainVersion {
->>>>>>> 4e7ca7c3
         switch selector {
         case .latest:
             SwiftlyCore.print("Fetching the latest stable Swift release...")
