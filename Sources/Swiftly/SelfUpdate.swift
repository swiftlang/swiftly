--- conflicted
+++ resolved
@@ -21,11 +21,7 @@
     }
 
     mutating func run(_ ctx: SwiftlyCoreContext) async throws {
-<<<<<<< HEAD
         let _ = try await validateSwiftly(ctx)
-=======
-        try await validateSwiftly(ctx)
->>>>>>> df0e91c3
 
         let swiftlyBin = Swiftly.currentPlatform.swiftlyBinDir(ctx) / "swiftly"
         guard try await fs.exists(atPath: swiftlyBin) else {
