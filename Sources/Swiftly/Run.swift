import ArgumentParser
import Foundation
import SwiftlyCore

struct Run: SwiftlyCommand {
    public static let configuration = CommandConfiguration(
        abstract: "Run a command while proxying to the selected toolchain commands."
    )

    @Argument(parsing: .captureForPassthrough, help: ArgumentHelp(
        "Run a command while proxying to the selected toolchain commands.",
        discussion: """

        Run a command with a selected toolchain. The toolchain commands \
        become the default in the system path.

        You can run one of the usual toolchain commands directly:

            $ swiftly run swift build

        Or you can run another program (or script) that runs one or more toolchain commands:

            $ CC=clang swiftly run make  # Builds targets using clang
            $ swiftly run ./build-things.sh  # Script invokes 'swift build' to create certain product binaries

        Toolchain selection is determined by swift version files `.swift-version`, with a default global \
        as the fallback. See the `swiftly use` command for more details.

        You can also override the selection mechanisms temporarily for the duration of the command using \
        a special syntax. An argument prefixed with a '+' will be treated as the selector.

            $ swiftly run swift build +latest
            $ swiftly run swift build +5.10.1

        The first command builds the swift package with the latest toolchain and the second selects the \
        5.10.1 toolchain. Note that if these aren't installed then run will fail with an error message. \
        You can pre-install the toolchain using `swiftly install <toolchain>` to ensure success.

        If the command that you are running needs the arguments with the '+' prefixes then you can escape \
        it by doubling the '++'.

            $ swiftly run ./myscript.sh ++abcde

        The script will receive the argument as '+abcde'. If there are multiple arguments with the '+' prefix \
        that should be escaped you can disable the selection using a '++' argument, which turns off any \
        selector argument processing for subsequent arguments. This is analogous to the '--' that turns off \
        flag and option processing for subsequent arguments in many argument parsers.

            $ swiftly run ./myscript.sh ++ +abcde +xyz

        The script will receive the argument '+abcde' followed by '+xyz'.
        """
    ))
    var command: [String]

    mutating func run() async throws {
        try await self.run(Swiftly.createDefaultContext())
    }

    mutating func run(_ ctx: SwiftlyCoreContext) async throws {
<<<<<<< HEAD
        let versionUpdateReminder = try await validateSwiftly(ctx)
        defer {
            versionUpdateReminder()
        }
=======
        try await validateSwiftly(ctx)
>>>>>>> df0e91c3

        // Handle the specific case where help is requested of the run subcommand
        if command == ["--help"] {
            throw CleanExit.helpRequest(self)
        }

        var config = try await Config.load(ctx)

        let (command, selector) = try Self.extractProxyArguments(command: self.command)

        let toolchain: ToolchainVersion?

        if let selector {
            let matchedToolchain = config.listInstalledToolchains(selector: selector).max()
            guard let matchedToolchain else {
                throw SwiftlyError(message: "The selected toolchain \(selector.description) didn't match any of the installed toolchains. You can install it with `swiftly install \(selector.description)`")
            }

            toolchain = matchedToolchain
        } else {
            let (version, result) = try await selectToolchain(ctx, config: &config)

            // Abort on any errors relating to swift version files
            if case let .swiftVersionFile(_, _, error) = result, let error {
                throw error
            }

            toolchain = version
        }

        guard let toolchain else {
            throw SwiftlyError(message: "No installed swift toolchain is selected from either from a .swift-version file, or the default. You can try using one that's already installed with `swiftly use <toolchain version>` or install a new toolchain to use with `swiftly install --use <toolchain version>`.")
        }

        do {
            if let outputHandler = ctx.outputHandler {
                if let output = try await Swiftly.currentPlatform.proxyOutput(ctx, toolchain, command[0], [String](command[1...])) {
                    for line in output.split(separator: "\n") {
                        await outputHandler.handleOutputLine(String(line))
                    }
                }
                return
            }

            try await Swiftly.currentPlatform.proxy(ctx, toolchain, command[0], [String](command[1...]))
        } catch let terminated as RunProgramError {
            if ctx.mockedHomeDir != nil {
                throw terminated
            }
            Foundation.exit(terminated.exitCode)
        } catch {
            throw error
        }
    }

    public static func extractProxyArguments(command: [String]) throws -> (command: [String], selector: ToolchainSelector?) {
        var args: (command: [String], selector: ToolchainSelector?) = (command: [], nil)

        var disableEscaping = false

        for c in command {
            if !disableEscaping && c == "++" {
                disableEscaping = true
                continue
            }

            if !disableEscaping && c.hasPrefix("++") {
                args.command.append("+\(String(c.dropFirst(2)))")
                continue
            }

            if !disableEscaping && c.hasPrefix("+") {
                args.selector = try ToolchainSelector(parsing: String(c.dropFirst()))
                continue
            }

            args.command.append(c)
        }

        guard args.command.count > 0 else {
            throw SwiftlyError(message: "Provide at least one command to run.")
        }

        return args
    }
}<|MERGE_RESOLUTION|>--- conflicted
+++ resolved
@@ -58,14 +58,10 @@
     }
 
     mutating func run(_ ctx: SwiftlyCoreContext) async throws {
-<<<<<<< HEAD
         let versionUpdateReminder = try await validateSwiftly(ctx)
         defer {
             versionUpdateReminder()
         }
-=======
-        try await validateSwiftly(ctx)
->>>>>>> df0e91c3
 
         // Handle the specific case where help is requested of the run subcommand
         if command == ["--help"] {
