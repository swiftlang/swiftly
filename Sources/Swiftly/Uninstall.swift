--- conflicted
+++ resolved
@@ -48,17 +48,12 @@
     }
 
     mutating func run(_ ctx: SwiftlyCoreContext) async throws {
-<<<<<<< HEAD
         let versionUpdateReminder = try await validateSwiftly(ctx)
         defer {
             versionUpdateReminder()
         }
 
         let startingConfig = try Config.load(ctx)
-=======
-        try await validateSwiftly(ctx)
-        let startingConfig = try await Config.load(ctx)
->>>>>>> df0e91c3
 
         let toolchains: [ToolchainVersion]
         if self.toolchain == "all" {
