import Foundation

public struct PlatformDefinition: Codable, Equatable, Sendable {
    /// The name of the platform as it is used in the Swift download URLs.
    /// For instance, for Ubuntu 16.04 this would return “ubuntu1604”.
    /// For macOS / Xcode, this would return “xcode”.
    public let name: String

    /// The full name of the platform as it is used in the Swift download URLs.
    /// For instance, for Ubuntu 16.04 this would return “ubuntu16.04”.
    public let nameFull: String

    /// A human-readable / pretty-printed version of the platform’s name, used for terminal
    /// output and logging.
    /// For example, “Ubuntu 18.04” would be returned on Ubuntu 18.04.
    public let namePretty: String

    public init(name: String, nameFull: String, namePretty: String) {
        self.name = name
        self.nameFull = nameFull
        self.namePretty = namePretty
    }

    public static let macOS = PlatformDefinition(name: "xcode", nameFull: "osx", namePretty: "macOS")

    public static let ubuntu2404 = PlatformDefinition(
        name: "ubuntu2404", nameFull: "ubuntu24.04", namePretty: "Ubuntu 24.04"
    )
    public static let ubuntu2204 = PlatformDefinition(
        name: "ubuntu2204", nameFull: "ubuntu22.04", namePretty: "Ubuntu 22.04"
    )
    public static let ubuntu2004 = PlatformDefinition(
        name: "ubuntu2004", nameFull: "ubuntu20.04", namePretty: "Ubuntu 20.04"
    )
    public static let ubuntu1804 = PlatformDefinition(
        name: "ubuntu1804", nameFull: "ubuntu18.04", namePretty: "Ubuntu 18.04"
    )
    public static let rhel9 = PlatformDefinition(name: "ubi9", nameFull: "ubi9", namePretty: "RHEL 9")
    public static let fedora39 = PlatformDefinition(
        name: "fedora39", nameFull: "fedora39", namePretty: "Fedora Linux 39"
    )
    public static let amazonlinux2 = PlatformDefinition(
        name: "amazonlinux2", nameFull: "amazonlinux2", namePretty: "Amazon Linux 2"
    )
    public static let debian12 = PlatformDefinition(
        name: "debian12", nameFull: "debian12", namePretty: "Debian GNU/Linux 12"
    )
}

public struct RunProgramError: Swift.Error {
    public let exitCode: Int32
    public let program: String
    public let arguments: [String]
}

public protocol Platform: Sendable {
    /// The platform-specific default location on disk for swiftly's home
    /// directory.
    var defaultSwiftlyHomeDirectory: URL { get }

    /// The directory which stores the swiftly executable itself as well as symlinks
    /// to executables in the "bin" directory of the active toolchain.
    ///
    /// If a mocked home directory is set, this will be the "bin" subdirectory of the home directory.
    /// If not, this will be the SWIFTLY_BIN_DIR environment variable if set. If that's also unset,
    /// this will default to the platform's default location.
    func swiftlyBinDir(_ ctx: SwiftlyCoreContext) -> URL

    /// The "toolchains" subdirectory that contains the Swift toolchains managed by swiftly.
    func swiftlyToolchainsDir(_ ctx: SwiftlyCoreContext) -> URL

    /// The file extension of the downloaded toolchain for this platform.
    /// e.g. for Linux systems this is "tar.gz" and on macOS it's "pkg".
    var toolchainFileExtension: String { get }

    /// Installs a toolchain from a file on disk pointed to by the given URL.
    /// After this completes, a user can “use” the toolchain.
<<<<<<< HEAD
    func install(_ ctx: SwiftlyCoreContext, from: URL, version: ToolchainVersion, verbose: Bool) async throws
=======
    func install(_ ctx: SwiftlyCoreContext, from: URL, version: ToolchainVersion, verbose: Bool)
        throws
>>>>>>> ea713309

    /// Extract swiftly from the provided downloaded archive and install
    /// ourselves from that.
    func extractSwiftlyAndInstall(_ ctx: SwiftlyCoreContext, from archive: URL) async throws

    /// Uninstalls a toolchain associated with the given version.
    /// If this version is in use, the next latest version will be used afterwards.
    func uninstall(_ ctx: SwiftlyCoreContext, _ version: ToolchainVersion, verbose: Bool) async throws

    /// Get the name of the swiftly release binary.
    func getExecutableName() -> String

    /// Get a path pointing to a unique, temporary file.
    /// This does not need to actually create the file.
    func getTempFilePath() -> URL

    /// Verifies that the system meets the requirements for swiftly to be installed on the system.
    func verifySwiftlySystemPrerequisites() throws

    /// Verifies that the system meets the requirements needed to install a swift toolchain of the provided version.
    ///
    /// `platformName` is the platform name of the system
    /// `version` specifies the version of the swift toolchain that will be installed
    /// `requireSignatureValidation` specifies whether the system's support for toolchain signature validation should be checked.
    ///
    /// If the toolchain can be installed, but has unmet runtime dependencies, then a shell script is returned that the user
    /// can run to install these dependencies, possibly with super user permissions.
    ///
    /// Throws if system does not meet the requirements to perform the install.
    func verifySystemPrerequisitesForInstall(
        _ ctx: SwiftlyCoreContext, platformName: String, version: ToolchainVersion,
        requireSignatureValidation: Bool
    ) async throws -> String?

    /// Downloads the signature file associated with the archive and verifies it matches the downloaded archive.
    /// Throws an error if the signature does not match.
    func verifyToolchainSignature(
        _ ctx: SwiftlyCoreContext, toolchainFile: ToolchainFile, archive: URL, verbose: Bool
    )
        async throws

    /// Downloads the signature file associated with the archive and verifies it matches the downloaded archive.
    /// Throws an error if the signature does not match.
    func verifySwiftlySignature(
        _ ctx: SwiftlyCoreContext, archiveDownloadURL: URL, archive: URL, verbose: Bool
    ) async throws

    /// Detect the platform definition for this platform.
    func detectPlatform(_ ctx: SwiftlyCoreContext, disableConfirmation: Bool, platform: String?)
        async throws -> PlatformDefinition

    /// Get the user's current login shell
    func getShell() async throws -> String

    /// Find the location where the toolchain should be installed.
    func findToolchainLocation(_ ctx: SwiftlyCoreContext, _ toolchain: ToolchainVersion) -> URL

    /// Find the location of the toolchain binaries.
    func findToolchainBinDir(_ ctx: SwiftlyCoreContext, _ toolchain: ToolchainVersion) -> URL
}

extension Platform {
    /// The location on disk where swiftly will store its configuration, installed toolchains, and symlinks to
    /// the active location.
    ///
    /// The structure of this directory looks like the following:
    ///
    /// ```
    /// homeDir/
    ///   |
    ///   -- toolchains/
    ///   |
    ///   -- config.json
    /// ```
    ///
    public func swiftlyHomeDir(_ ctx: SwiftlyCoreContext) -> URL {
        ctx.mockedHomeDir
            ?? ProcessInfo.processInfo.environment["SWIFTLY_HOME_DIR"].map { URL(fileURLWithPath: $0) }
            ?? self.defaultSwiftlyHomeDirectory
    }

    /// The URL of the configuration file in swiftly's home directory.
    public func swiftlyConfigFile(_ ctx: SwiftlyCoreContext) -> URL {
        self.swiftlyHomeDir(ctx).appendingPathComponent("config.json")
    }

#if os(macOS) || os(Linux)
    func proxyEnv(_ ctx: SwiftlyCoreContext, _ toolchain: ToolchainVersion) throws -> [
        String:
            String
    ] {
        let tcPath = self.findToolchainLocation(ctx, toolchain).appendingPathComponent("usr/bin")
        guard tcPath.fileExists() else {
            throw SwiftlyError(
                message:
                "Toolchain \(toolchain) could not be located. You can try `swiftly uninstall \(toolchain)` to uninstall it and then `swiftly install \(toolchain)` to install it again."
            )
        }
        var newEnv = ProcessInfo.processInfo.environment

        // The toolchain goes to the beginning of the PATH
        var newPath = newEnv["PATH"] ?? ""
        if !newPath.hasPrefix(tcPath.path + ":") {
            newPath = "\(tcPath.path):\(newPath)"
        }
        newEnv["PATH"] = newPath

        return newEnv
    }

    /// Proxy the invocation of the provided command to the chosen toolchain.
    ///
    /// In the case where the command exit with a non-zero exit code a RunProgramError is thrown with
    /// the exit code and program information.
    ///
    public func proxy(
        _ ctx: SwiftlyCoreContext, _ toolchain: ToolchainVersion, _ command: String,
        _ arguments: [String], _ env: [String: String] = [:]
    ) async throws {
        var newEnv = try self.proxyEnv(ctx, toolchain)
        for (key, value) in env {
            newEnv[key] = value
        }
        try self.runProgram([command] + arguments, env: newEnv)
    }

    /// Proxy the invocation of the provided command to the chosen toolchain and capture the output.
    ///
    /// In the case where the command exit with a non-zero exit code a RunProgramError is thrown with
    /// the exit code and program information.
    ///
    public func proxyOutput(
        _ ctx: SwiftlyCoreContext, _ toolchain: ToolchainVersion, _ command: String,
        _ arguments: [String]
    ) async throws -> String? {
        try await self.runProgramOutput(command, arguments, env: self.proxyEnv(ctx, toolchain))
    }

    /// Run a program.
    ///
    /// In the case where the command exit with a non-zero exit code a RunProgramError is thrown with
    /// the exit code and program information.
    ///
    public func runProgram(_ args: String..., quiet: Bool = false, env: [String: String]? = nil)
        throws
    {
        try self.runProgram([String](args), quiet: quiet, env: env)
    }

    /// Run a program.
    ///
    /// In the case where the command exit with a non-zero exit code a RunProgramError is thrown with
    /// the exit code and program information.
    ///
    public func runProgram(_ args: [String], quiet: Bool = false, env: [String: String]? = nil)
        throws
    {
        let process = Process()
        process.executableURL = URL(fileURLWithPath: "/usr/bin/env")
        process.arguments = args

        if let env {
            process.environment = env
        }

        if quiet {
            process.standardOutput = nil
            process.standardError = nil
        }

        try process.run()
        // Attach this process to our process group so that Ctrl-C and other signals work
        let pgid = tcgetpgrp(STDOUT_FILENO)
        if pgid != -1 {
            tcsetpgrp(STDOUT_FILENO, process.processIdentifier)
        }

        defer {
            if pgid != -1 {
                tcsetpgrp(STDOUT_FILENO, pgid)
            }
        }

        process.waitUntilExit()

        guard process.terminationStatus == 0 else {
            throw RunProgramError(exitCode: process.terminationStatus, program: args.first!, arguments: Array(args.dropFirst()))
        }
    }

    /// Run a program and capture its output.
    ///
    /// In the case where the command exit with a non-zero exit code a RunProgramError is thrown with
    /// the exit code and program information.
    ///
    public func runProgramOutput(_ program: String, _ args: String..., env: [String: String]? = nil)
        async throws -> String?
    {
        try await self.runProgramOutput(program, [String](args), env: env)
    }

    /// Run a program and capture its output.
    ///
    /// In the case where the command exit with a non-zero exit code a RunProgramError is thrown with
    /// the exit code and program information.
    ///
    public func runProgramOutput(_ program: String, _ args: [String], env: [String: String]? = nil)
        async throws -> String?
    {
        let process = Process()
        process.executableURL = URL(fileURLWithPath: "/usr/bin/env")
        process.arguments = [program] + args

        if let env {
            process.environment = env
        }

        let outPipe = Pipe()
        process.standardInput = FileHandle.nullDevice
        process.standardError = FileHandle.nullDevice
        process.standardOutput = outPipe

        try process.run()
        // Attach this process to our process group so that Ctrl-C and other signals work
        let pgid = tcgetpgrp(STDOUT_FILENO)
        if pgid != -1 {
            tcsetpgrp(STDOUT_FILENO, process.processIdentifier)
        }
        defer {
            if pgid != -1 {
                tcsetpgrp(STDOUT_FILENO, pgid)
            }
        }

        let outData = try outPipe.fileHandleForReading.readToEnd()

        process.waitUntilExit()

        guard process.terminationStatus == 0 else {
            throw RunProgramError(exitCode: process.terminationStatus, program: args.first!, arguments: Array(args.dropFirst()))
        }

        if let outData {
            return String(data: outData, encoding: .utf8)
        } else {
            return nil
        }
    }

    // Install ourselves in the final location
    public func installSwiftlyBin(_ ctx: SwiftlyCoreContext) async throws {
        // First, let's find out where we are.
        let cmd = CommandLine.arguments[0]
        let cmdAbsolute =
            if cmd.hasPrefix("/")
        {
            cmd
        } else {
            ([FileManager.default.currentDirectoryPath]
                + (ProcessInfo.processInfo.environment["PATH"]?.components(separatedBy: ":") ?? [])).map
                {
                    $0 + "/" + cmd
                }.filter {
                    FileManager.default.fileExists(atPath: $0)
                }.first
        }

        // We couldn't find ourselves in the usual places. Assume that no installation is necessary
        // since we were most likely invoked at SWIFTLY_BIN_DIR already.
        guard let cmdAbsolute else {
            return
        }

        // Proceed to installation only if we're in the user home directory, or a non-system location.
        let userHome = FileManager.default.homeDirectoryForCurrentUser
        guard
            cmdAbsolute.hasPrefix(userHome.path + "/")
            || (!cmdAbsolute.hasPrefix("/usr/") && !cmdAbsolute.hasPrefix("/opt/")
                && !cmdAbsolute.hasPrefix("/bin/"))
        else {
            return
        }

        // Proceed only if we're not running in the context of a mocked home directory.
        guard ctx.mockedHomeDir == nil else {
            return
        }

        // We're already running from where we would be installing ourselves.
        guard
            case let swiftlyHomeBin = self.swiftlyBinDir(ctx).appendingPathComponent(
                "swiftly", isDirectory: false
            ).path, cmdAbsolute != swiftlyHomeBin
        else {
            return
        }

        await ctx.print("Installing swiftly in \(swiftlyHomeBin)...")

        if FileManager.default.fileExists(atPath: swiftlyHomeBin) {
            try FileManager.default.removeItem(atPath: swiftlyHomeBin)
        }

        do {
            try FileManager.default.moveItem(atPath: cmdAbsolute, toPath: swiftlyHomeBin)
        } catch {
            try FileManager.default.copyItem(atPath: cmdAbsolute, toPath: swiftlyHomeBin)
<<<<<<< HEAD
            await ctx.print("Swiftly has been copied into the installation directory. You can remove '\(cmdAbsolute)'. It is no longer needed.")
=======
            ctx.print(
                "Swiftly has been copied into the installation directory. You can remove '\(cmdAbsolute)'. It is no longer needed."
            )
>>>>>>> ea713309
        }
    }

    // Find the location where swiftly should be executed.
    public func findSwiftlyBin(_ ctx: SwiftlyCoreContext) throws -> String? {
        let swiftlyHomeBin = self.swiftlyBinDir(ctx).appendingPathComponent(
            "swiftly", isDirectory: false
        ).path

        // First, let's find out where we are.
        let cmd = CommandLine.arguments[0]
        let cmdAbsolute =
            if cmd.hasPrefix("/")
        {
            cmd
        } else {
            ([FileManager.default.currentDirectoryPath]
                + (ProcessInfo.processInfo.environment["PATH"]?.components(separatedBy: ":") ?? [])).map
                {
                    $0 + "/" + cmd
                }.filter {
                    FileManager.default.fileExists(atPath: $0)
                }.first
        }

        // We couldn't find ourselves in the usual places, so if we're not going to be installing
        // swiftly then we can assume that we are running from the final location.
        if cmdAbsolute == nil && FileManager.default.fileExists(atPath: swiftlyHomeBin) {
            return swiftlyHomeBin
        }

        // If we are system managed then we know where swiftly should be.
        let userHome = FileManager.default.homeDirectoryForCurrentUser
        if let cmdAbsolute,
           !cmdAbsolute.hasPrefix(userHome.path + "/")
           && (cmdAbsolute.hasPrefix("/usr/") || cmdAbsolute.hasPrefix("/opt/")
               || cmdAbsolute.hasPrefix("/bin/"))
        {
            return cmdAbsolute
        }

        // If we're running inside an xctest then we don't have a location for this swiftly.
        guard let cmdAbsolute, !cmdAbsolute.hasSuffix("xctest") else {
            return nil
        }

        return FileManager.default.fileExists(atPath: swiftlyHomeBin) ? swiftlyHomeBin : nil
    }

    public func findToolchainBinDir(_ ctx: SwiftlyCoreContext, _ toolchain: ToolchainVersion) -> URL
    {
        self.findToolchainLocation(ctx, toolchain).appendingPathComponent("usr/bin")
    }

#endif
}<|MERGE_RESOLUTION|>--- conflicted
+++ resolved
@@ -75,12 +75,8 @@
 
     /// Installs a toolchain from a file on disk pointed to by the given URL.
     /// After this completes, a user can “use” the toolchain.
-<<<<<<< HEAD
-    func install(_ ctx: SwiftlyCoreContext, from: URL, version: ToolchainVersion, verbose: Bool) async throws
-=======
     func install(_ ctx: SwiftlyCoreContext, from: URL, version: ToolchainVersion, verbose: Bool)
-        throws
->>>>>>> ea713309
+        async throws
 
     /// Extract swiftly from the provided downloaded archive and install
     /// ourselves from that.
@@ -388,13 +384,9 @@
             try FileManager.default.moveItem(atPath: cmdAbsolute, toPath: swiftlyHomeBin)
         } catch {
             try FileManager.default.copyItem(atPath: cmdAbsolute, toPath: swiftlyHomeBin)
-<<<<<<< HEAD
-            await ctx.print("Swiftly has been copied into the installation directory. You can remove '\(cmdAbsolute)'. It is no longer needed.")
-=======
-            ctx.print(
+            await ctx.print(
                 "Swiftly has been copied into the installation directory. You can remove '\(cmdAbsolute)'. It is no longer needed."
             )
->>>>>>> ea713309
         }
     }
 
