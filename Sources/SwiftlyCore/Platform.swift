--- conflicted
+++ resolved
@@ -210,7 +210,6 @@
             newEnv[key] = value
         }
 
-<<<<<<< HEAD
 #if os(macOS)
         // On macOS, we try to set SDKROOT if its empty for tools like clang++ that need it to
         // find standard libraries that aren't in the toolchain, like libc++. Here we
@@ -220,10 +219,7 @@
         }
 #endif
 
-        try self.runProgram([command] + arguments, env: newEnv)
-=======
         try self.runProgram([commandToRun] + arguments, env: newEnv)
->>>>>>> cdddd4ed
     }
 
     /// Proxy the invocation of the provided command to the chosen toolchain and capture the output.
