import _StringProcessing
import AsyncHTTPClient
import Foundation
import HTTPTypes
import NIO
import NIOFoundationCompat
import NIOHTTP1
import OpenAPIAsyncHTTPClient
import OpenAPIRuntime
import SwiftlyDownloadAPI
import SwiftlyWebsiteAPI

extension SwiftlyWebsiteAPI.Components.Schemas.SwiftlyRelease {
    public var swiftlyVersion: SwiftlyVersion {
        get throws {
            guard let releaseVersion = try? SwiftlyVersion(parsing: self.version) else {
                throw SwiftlyError(message: "Invalid swiftly version reported: \(self.version)")
            }

            return releaseVersion
        }
    }
}

extension SwiftlyWebsiteAPI.Components.Schemas.SwiftlyReleasePlatformArtifacts {
    public var isDarwin: Bool {
        self.platform.value1 == .darwin
    }

    public var isLinux: Bool {
        self.platform.value1 == .linux
    }

    public var x86_64URL: URL {
        get throws {
            guard let url = URL(string: self.x8664) else {
                throw SwiftlyError(message: "The swiftly x86_64 URL is invalid: \(self.x8664)")
            }

            return url
        }
    }

    public var arm64URL: URL {
        get throws {
            guard let url = URL(string: self.arm64) else {
                throw SwiftlyError(message: "The swiftly arm64 URL is invalid: \(self.arm64)")
            }

            return url
        }
    }
}

extension SwiftlyWebsiteAPI.Components.Schemas.SwiftlyPlatformIdentifier {
    public init(_ knownSwiftlyPlatformIdentifier: SwiftlyWebsiteAPI.Components.Schemas.KnownSwiftlyPlatformIdentifier) {
        self.init(value1: knownSwiftlyPlatformIdentifier)
    }
}

<<<<<<< HEAD
public protocol HTTPRequestExecutor: Sendable {
    func execute(_ request: HTTPClientRequest, timeout: TimeAmount) async throws -> HTTPClientResponse
    func getCurrentSwiftlyRelease() async throws -> Components.Schemas.SwiftlyRelease
    func getReleaseToolchains() async throws -> [Components.Schemas.Release]
    func getSnapshotToolchains(branch: Components.Schemas.SourceBranch, platform: Components.Schemas.PlatformIdentifier) async throws -> Components.Schemas.DevToolchains
=======
public struct ToolchainFile: Sendable {
    public var category: String
    public var platform: String
    public var version: String
    public var file: String

    public init(category: String, platform: String, version: String, file: String) {
        self.category = category
        self.platform = platform
        self.version = version
        self.file = file
    }
}

public protocol HTTPRequestExecutor {
    func getCurrentSwiftlyRelease() async throws -> SwiftlyWebsiteAPI.Components.Schemas.SwiftlyRelease
    func getReleaseToolchains() async throws -> [SwiftlyWebsiteAPI.Components.Schemas.Release]
    func getSnapshotToolchains(
        branch: SwiftlyWebsiteAPI.Components.Schemas.SourceBranch, platform: SwiftlyWebsiteAPI.Components.Schemas.PlatformIdentifier
    ) async throws -> SwiftlyWebsiteAPI.Components.Schemas.DevToolchains
    func getGpgKeys() async throws -> OpenAPIRuntime.HTTPBody
    func getSwiftlyRelease(url: URL) async throws -> OpenAPIRuntime.HTTPBody
    func getSwiftlyReleaseSignature(url: URL) async throws -> OpenAPIRuntime.HTTPBody
    func getSwiftToolchainFile(_ toolchainFile: ToolchainFile) async throws -> OpenAPIRuntime.HTTPBody
    func getSwiftToolchainFileSignature(_ toolchainFile: ToolchainFile) async throws
        -> OpenAPIRuntime.HTTPBody
>>>>>>> ea713309
}

struct SwiftlyUserAgentMiddleware: ClientMiddleware {
    package func intercept(
        _ request: HTTPRequest,
        body: HTTPBody?,
        baseURL: URL,
        operationID _: String,
        next: (HTTPRequest, HTTPBody?, URL) async throws -> (HTTPResponse, HTTPBody?)
    ) async throws -> (HTTPResponse, HTTPBody?) {
        var request = request
        // Adds the `Authorization` header field with the provided value.
        request.headerFields[.userAgent] = "swiftly/\(SwiftlyCore.version)"
        return try await next(request, body, baseURL)
    }
}

/// An `HTTPRequestExecutor` backed by a shared `HTTPClient`. This makes actual network requests.
public final class HTTPRequestExecutorImpl: HTTPRequestExecutor {
    let httpClient: HTTPClient

    public init() {
        var proxy: HTTPClient.Configuration.Proxy?

        func getProxyFromEnv(keys: [String]) -> HTTPClient.Configuration.Proxy? {
            let environment = ProcessInfo.processInfo.environment
            for key in keys {
                if let proxyString = environment[key],
                   let url = URL(string: proxyString),
                   let host = url.host,
                   let port = url.port
                {
                    return .server(host: host, port: port)
                }
            }
            return nil
        }

        if let httpProxy = getProxyFromEnv(keys: ["http_proxy", "HTTP_PROXY"]) {
            proxy = httpProxy
        }
        if let httpsProxy = getProxyFromEnv(keys: ["https_proxy", "HTTPS_PROXY"]) {
            proxy = httpsProxy
        }

        if proxy != nil {
            self.httpClient = HTTPClient(
                eventLoopGroupProvider: .singleton, configuration: HTTPClient.Configuration(proxy: proxy)
            )
        } else {
            self.httpClient = HTTPClient.shared
        }
    }

    deinit {
        if httpClient !== HTTPClient.shared {
            try? httpClient.syncShutdown()
        }
    }

    private func websiteClient() throws -> SwiftlyWebsiteAPI.Client {
        let swiftlyUserAgent = SwiftlyUserAgentMiddleware()
        let transport: ClientTransport

        let config = AsyncHTTPClientTransport.Configuration(
            client: self.httpClient, timeout: .seconds(30)
        )
        transport = AsyncHTTPClientTransport(configuration: config)

        return Client(
            serverURL: try SwiftlyWebsiteAPI.Servers.productionURL(),
            transport: transport,
            middlewares: [swiftlyUserAgent]
        )
    }

    private func downloadClient(baseURL: URL) throws -> SwiftlyDownloadAPI.Client {
        let swiftlyUserAgent = SwiftlyUserAgentMiddleware()
        let transport: ClientTransport

        let config = AsyncHTTPClientTransport.Configuration(
            client: self.httpClient, timeout: .seconds(30)
        )
        transport = AsyncHTTPClientTransport(configuration: config)

        return SwiftlyDownloadAPI.Client(
            serverURL: baseURL,
            transport: transport,
            middlewares: [swiftlyUserAgent]
        )
    }

    public func getCurrentSwiftlyRelease() async throws -> SwiftlyWebsiteAPI.Components.Schemas.SwiftlyRelease {
        let response = try await self.websiteClient().getCurrentSwiftlyRelease()
        return try response.ok.body.json
    }

    public func getReleaseToolchains() async throws -> [SwiftlyWebsiteAPI.Components.Schemas.Release] {
        let response = try await self.websiteClient().listReleases()
        return try response.ok.body.json
    }

    public func getSnapshotToolchains(
        branch: SwiftlyWebsiteAPI.Components.Schemas.SourceBranch, platform: SwiftlyWebsiteAPI.Components.Schemas.PlatformIdentifier
    ) async throws -> SwiftlyWebsiteAPI.Components.Schemas.DevToolchains {
        let response = try await self.websiteClient().listDevToolchains(
            .init(path: .init(branch: branch, platform: platform)))
        return try response.ok.body.json
    }

    public func getGpgKeys() async throws -> OpenAPIRuntime.HTTPBody {
        let response = try await downloadClient(baseURL: SwiftlyDownloadAPI.Servers.productionURL()).swiftGpgKeys(
            .init())

        return try response.ok.body.plainText
    }

    public func getSwiftlyRelease(url: URL) async throws -> OpenAPIRuntime.HTTPBody {
        guard try url.host(percentEncoded: false) == Servers.productionDownloadURL().host(percentEncoded: false),
              let match = try #/\/swiftly\/(?<platform>.+)\/(?<file>.+)/#.wholeMatch(
                  in: url.path(percentEncoded: false))
        else {
            throw SwiftlyError(message: "Unexpected Swiftly download URL format: \(url.path(percentEncoded: false))")
        }

        let response = try await downloadClient(baseURL: SwiftlyDownloadAPI.Servers.productionDownloadURL())
            .downloadSwiftlyRelease(
                .init(path: .init(platform: String(match.output.platform), file: String(match.output.file)))
            )

        return try response.ok.body.binary
    }

    public func getSwiftlyReleaseSignature(url: URL) async throws -> OpenAPIRuntime.HTTPBody {
        guard try url.host(percentEncoded: false) == Servers.productionDownloadURL().host(percentEncoded: false),
              let match = try #/\/swiftly\/(?<platform>.+)\/(?<file>.+).sig/#.wholeMatch(
                  in: url.path(percentEncoded: false))
        else {
            throw SwiftlyError(message: "Unexpected Swiftly signature URL format: \(url.path(percentEncoded: false))")
        }

        let response = try await downloadClient(baseURL: SwiftlyDownloadAPI.Servers.productionDownloadURL())
            .getSwiftlyReleaseSignature(
                .init(path: .init(platform: String(match.output.platform), file: String(match.output.file)))
            )

        return try response.ok.body.binary
    }

    public func getSwiftToolchainFile(_ toolchainFile: ToolchainFile) async throws
        -> OpenAPIRuntime.HTTPBody
    {
        let response = try await downloadClient(baseURL: SwiftlyDownloadAPI.Servers.productionDownloadURL())
            .downloadSwiftToolchain(
                .init(
                    path: .init(
                        category: String(toolchainFile.category), platform: String(toolchainFile.platform),
                        version: String(toolchainFile.version), file: String(toolchainFile.file)
                    )))
        if response == .notFound {
            throw try DownloadNotFoundError(
                url: Servers.productionDownloadURL().appendingPathComponent(toolchainFile.category).appendingPathComponent(toolchainFile.platform).appendingPathComponent(toolchainFile.version).appendingPathComponent(toolchainFile.file))
        }

        return try response.ok.body.binary
    }

    public func getSwiftToolchainFileSignature(_ toolchainFile: ToolchainFile) async throws
        -> OpenAPIRuntime.HTTPBody
    {
        let response = try await downloadClient(baseURL: SwiftlyDownloadAPI.Servers.productionDownloadURL())
            .getSwiftToolchainSignature(
                .init(
                    path: .init(
                        category: String(toolchainFile.category), platform: String(toolchainFile.platform),
                        version: String(toolchainFile.version), file: String(toolchainFile.file)
                    )))

        return try response.ok.body.binary
    }
}

extension SwiftlyWebsiteAPI.Components.Schemas.Release {
    var stableName: String {
        let components = self.name.components(separatedBy: ".")
        if components.count == 2 {
            return self.name + ".0"
        } else {
            return self.name
        }
    }
}

extension SwiftlyWebsiteAPI.Components.Schemas.Architecture {
    public init(_ knownArchitecture: SwiftlyWebsiteAPI.Components.Schemas.KnownArchitecture) {
        self.init(value1: knownArchitecture, value2: knownArchitecture.rawValue)
    }

    public init(_ string: String) {
        self.init(value2: string)
    }
}

extension SwiftlyWebsiteAPI.Components.Schemas.PlatformIdentifier {
    public init(_ knownPlatformIdentifier: SwiftlyWebsiteAPI.Components.Schemas.KnownPlatformIdentifier) {
        self.init(value1: knownPlatformIdentifier)
    }

    public init(_ string: String) {
        self.init(value2: string)
    }
}

extension SwiftlyWebsiteAPI.Components.Schemas.SourceBranch {
    public init(_ knownSourceBranch: SwiftlyWebsiteAPI.Components.Schemas.KnownSourceBranch) {
        self.init(value1: knownSourceBranch)
    }

    public init(_ string: String) {
        self.init(value2: string)
    }
}

extension SwiftlyWebsiteAPI.Components.Schemas.Architecture {
    static let x8664: SwiftlyWebsiteAPI.Components.Schemas.Architecture = .init(
        SwiftlyWebsiteAPI.Components.Schemas.KnownArchitecture.x8664)
    static let aarch64: SwiftlyWebsiteAPI.Components.Schemas.Architecture = .init(
        SwiftlyWebsiteAPI.Components.Schemas.KnownArchitecture.aarch64)
}

extension SwiftlyWebsiteAPI.Components.Schemas.Platform {
    /// platformDef is a mapping from the 'name' field of the swift.org platform object
    /// to swiftly's PlatformDefinition, if possible.
    var platformDef: PlatformDefinition? {
        // NOTE: some of these platforms are represented on swift.org metadata, but not supported by swiftly and so they don't have constants in PlatformDefinition
        switch self.name {
        case "Ubuntu 14.04":
            PlatformDefinition(name: "ubuntu1404", nameFull: "ubuntu14.04", namePretty: "Ubuntu 14.04")
        case "Ubuntu 15.10":
            PlatformDefinition(name: "ubuntu1510", nameFull: "ubuntu15.10", namePretty: "Ubuntu 15.10")
        case "Ubuntu 16.04":
            PlatformDefinition(name: "ubuntu1604", nameFull: "ubuntu16.04", namePretty: "Ubuntu 16.04")
        case "Ubuntu 16.10":
            PlatformDefinition(name: "ubuntu1610", nameFull: "ubuntu16.10", namePretty: "Ubuntu 16.10")
        case "Ubuntu 18.04":
            PlatformDefinition(name: "ubuntu1804", nameFull: "ubuntu18.04", namePretty: "Ubuntu 18.04")
        case "Ubuntu 20.04":
            PlatformDefinition.ubuntu2004
        case "Amazon Linux 2":
            PlatformDefinition.amazonlinux2
        case "CentOS 8":
            PlatformDefinition(name: "centos8", nameFull: "centos8", namePretty: "CentOS 8")
        case "CentOS 7":
            PlatformDefinition(name: "centos7", nameFull: "centos7", namePretty: "CentOS 7")
        case "Windows 10":
            PlatformDefinition(name: "win10", nameFull: "windows10", namePretty: "Windows 10")
        case "Ubuntu 22.04":
            PlatformDefinition.ubuntu2204
        case "Red Hat Universal Base Image 9":
            PlatformDefinition.rhel9
        case "Ubuntu 24.04":
            PlatformDefinition(name: "ubuntu2404", nameFull: "ubuntu24.04", namePretty: "Ubuntu 24.04")
        case "Debian 12":
            PlatformDefinition(name: "debian12", nameFull: "debian12", namePretty: "Debian GNU/Linux 12")
        case "Fedora 39":
            PlatformDefinition(name: "fedora39", nameFull: "fedora39", namePretty: "Fedora Linux 39")
        default:
            nil
        }
    }

    func matches(_ platform: PlatformDefinition) -> Bool {
        guard let myPlatform = self.platformDef else {
            return false
        }

        return myPlatform.name == platform.name
    }
}

<<<<<<< HEAD
extension Components.Schemas.DevToolchainForArch {
    private static func snapshotRegex() -> Regex<(Substring, Substring?, Substring?, Substring)> {
=======
extension SwiftlyWebsiteAPI.Components.Schemas.DevToolchainForArch {
    private static let snapshotRegex: Regex<(Substring, Substring?, Substring?, Substring)> =
>>>>>>> ea713309
        try! Regex("swift(?:-(\\d+)\\.(\\d+))?-DEVELOPMENT-SNAPSHOT-(\\d{4}-\\d{2}-\\d{2})")
    }

    func parseSnapshot() throws -> ToolchainVersion.Snapshot? {
        guard let match = try? Self.snapshotRegex().firstMatch(in: self.dir) else {
            return nil
        }

        let branch: ToolchainVersion.Snapshot.Branch
        if let majorString = match.output.1, let minorString = match.output.2 {
            guard let major = Int(majorString), let minor = Int(minorString) else {
                throw SwiftlyError(
                    message: "malformatted release branch: \"\(majorString).\(minorString)\"")
            }
            branch = .release(major: major, minor: minor)
        } else {
            branch = .main
        }

        return ToolchainVersion.Snapshot(branch: branch, date: String(match.output.3))
    }
}

public struct DownloadProgress {
    public let receivedBytes: Int
    public let totalBytes: Int?
}

public struct DownloadNotFoundError: LocalizedError {
    public let url: URL

    public init(url: URL) {
        self.url = url
    }
}

/// HTTPClient wrapper used for interfacing with various REST APIs and downloading things.
public struct SwiftlyHTTPClient: Sendable {
    public let httpRequestExecutor: HTTPRequestExecutor

    public init(httpRequestExecutor: HTTPRequestExecutor) {
        self.httpRequestExecutor = httpRequestExecutor
    }

    /// Return the current Swiftly release using the swift.org API.
    public func getCurrentSwiftlyRelease() async throws -> SwiftlyWebsiteAPI.Components.Schemas.SwiftlyRelease {
        try await self.httpRequestExecutor.getCurrentSwiftlyRelease()
    }

    /// Return an array of released Swift versions that match the given filter, up to the provided
    /// limit (default unlimited).
    public func getReleaseToolchains(
        platform: PlatformDefinition,
        arch a: SwiftlyWebsiteAPI.Components.Schemas.Architecture? = nil,
        limit: Int? = nil,
        filter: ((ToolchainVersion.StableRelease) -> Bool)? = nil
    ) async throws -> [ToolchainVersion.StableRelease] {
        let arch = a ?? cpuArch

        let releases = try await self.httpRequestExecutor.getReleaseToolchains()

        var swiftOrgFiltered: [ToolchainVersion.StableRelease] = try releases.compactMap {
            swiftOrgRelease in
            if platform.name != PlatformDefinition.macOS.name {
                // If the platform isn't xcode then verify that there is an offering for this platform name and arch
                guard
                    let swiftOrgPlatform = swiftOrgRelease.platforms.first(where: { $0.matches(platform) })
                else {
                    return nil
                }

                guard case let archs = swiftOrgPlatform.archs, archs.contains(arch) else {
                    return nil
                }
            }

            guard let version = try? ToolchainVersion(parsing: swiftOrgRelease.stableName),
                  case let .stable(release) = version
            else {
                throw SwiftlyError(
                    message: "error parsing swift.org release version: \(swiftOrgRelease.stableName)")
            }

            if let filter {
                guard filter(release) else {
                    return nil
                }
            }

            return release
        }

        swiftOrgFiltered.sort(by: >)

        return if let limit {
            Array(swiftOrgFiltered.prefix(limit))
        } else {
            swiftOrgFiltered
        }
    }

    public struct SnapshotBranchNotFoundError: LocalizedError {
        public var branch: ToolchainVersion.Snapshot.Branch
    }

    /// Return an array of Swift snapshots that match the given filter, up to the provided
    /// limit (default unlimited).
    public func getSnapshotToolchains(
        platform: PlatformDefinition,
        arch a: String? = nil,
        branch: ToolchainVersion.Snapshot.Branch,
        limit: Int? = nil,
        filter: ((ToolchainVersion.Snapshot) -> Bool)? = nil
    ) async throws -> [ToolchainVersion.Snapshot] {
        let platformId: SwiftlyWebsiteAPI.Components.Schemas.PlatformIdentifier =
            switch platform.name
        {
        // These are new platforms that aren't yet in the list of known platforms in the OpenAPI schema
        case PlatformDefinition.ubuntu2404.name, PlatformDefinition.debian12.name,
             PlatformDefinition.fedora39.name:
            .init(platform.name)

        case PlatformDefinition.ubuntu2204.name:
            .init(.ubuntu2204)
        case PlatformDefinition.ubuntu2004.name:
            .init(.ubuntu2004)
        case PlatformDefinition.rhel9.name:
            .init(.ubi9)
        case PlatformDefinition.amazonlinux2.name:
            .init(.amazonlinux2)
        case PlatformDefinition.macOS.name:
            .init(.macos)
        default:
            throw SwiftlyError(
                message: "No snapshot toolchains available for platform \(platform.name)")
        }

        let sourceBranch: SwiftlyWebsiteAPI.Components.Schemas.SourceBranch =
            switch branch
        {
        case .main:
            .init(.main)
        case let .release(major, minor):
            .init("\(major).\(minor)")
        }

        let devToolchains = try await self.httpRequestExecutor.getSnapshotToolchains(
            branch: sourceBranch, platform: platformId
        )

        let arch = a ?? cpuArch.value2

        // These are the available snapshots for the branch, platform, and architecture
        let swiftOrgSnapshots =
            if platform.name == PlatformDefinition.macOS.name
        {
            devToolchains.universal ?? [SwiftlyWebsiteAPI.Components.Schemas.DevToolchainForArch]()
        } else if arch == "aarch64" {
            devToolchains.aarch64 ?? [SwiftlyWebsiteAPI.Components.Schemas.DevToolchainForArch]()
        } else if arch == "x86_64" {
            devToolchains.x8664 ?? [SwiftlyWebsiteAPI.Components.Schemas.DevToolchainForArch]()
        } else {
            [SwiftlyWebsiteAPI.Components.Schemas.DevToolchainForArch]()
        }

        // Convert these into toolchain snapshot versions that match the filter
        var matchingSnapshots = try swiftOrgSnapshots.map { try $0.parseSnapshot() }.compactMap { $0 }
            .filter { toolchainVersion in
                if let filter {
                    guard filter(toolchainVersion) else {
                        return false
                    }
                }

                return true
            }

        matchingSnapshots.sort(by: >)

        return if let limit {
            Array(matchingSnapshots.prefix(limit))
        } else {
            matchingSnapshots
        }
    }

    public func getGpgKeys() async throws -> OpenAPIRuntime.HTTPBody {
        try await self.httpRequestExecutor.getGpgKeys()
    }

    public func getSwiftlyRelease(url: URL) async throws -> OpenAPIRuntime.HTTPBody {
        try await self.httpRequestExecutor.getSwiftlyRelease(url: url)
    }

    public func getSwiftlyReleaseSignature(url: URL) async throws -> OpenAPIRuntime.HTTPBody {
        try await self.httpRequestExecutor.getSwiftlyReleaseSignature(url: url)
    }

    public func getSwiftToolchainFile(_ toolchainFile: ToolchainFile) async throws
        -> OpenAPIRuntime.HTTPBody
    {
        try await self.httpRequestExecutor.getSwiftToolchainFile(toolchainFile)
    }

    public func getSwiftToolchainFileSignature(_ toolchainFile: ToolchainFile) async throws
        -> OpenAPIRuntime.HTTPBody
    {
        try await self.httpRequestExecutor.getSwiftToolchainFileSignature(toolchainFile)
    }
}

extension OpenAPIRuntime.HTTPBody {
    public func download(to destination: URL, reportProgress: ((DownloadProgress) -> Void)? = nil)
        async throws
    {
        let fileHandle = try FileHandle(forWritingTo: destination)
        defer {
            try? fileHandle.close()
        }

        let expectedBytes: Int?
        switch self.length {
        case .unknown:
            expectedBytes = nil
        case let .known(count):
            expectedBytes = Int(count)
        }

        var lastUpdate = Date()
        var receivedBytes = 0
        for try await buffer in self {
            receivedBytes += buffer.count

            try fileHandle.write(contentsOf: buffer)

            let now = Date()
            if let reportProgress, lastUpdate.distance(to: now) > 0.25 || receivedBytes == expectedBytes {
                lastUpdate = now
                reportProgress(
                    DownloadProgress(
                        receivedBytes: receivedBytes,
                        totalBytes: expectedBytes
                    ))
            }
        }

        try fileHandle.synchronize()
    }
}<|MERGE_RESOLUTION|>--- conflicted
+++ resolved
@@ -58,13 +58,6 @@
     }
 }
 
-<<<<<<< HEAD
-public protocol HTTPRequestExecutor: Sendable {
-    func execute(_ request: HTTPClientRequest, timeout: TimeAmount) async throws -> HTTPClientResponse
-    func getCurrentSwiftlyRelease() async throws -> Components.Schemas.SwiftlyRelease
-    func getReleaseToolchains() async throws -> [Components.Schemas.Release]
-    func getSnapshotToolchains(branch: Components.Schemas.SourceBranch, platform: Components.Schemas.PlatformIdentifier) async throws -> Components.Schemas.DevToolchains
-=======
 public struct ToolchainFile: Sendable {
     public var category: String
     public var platform: String
@@ -79,7 +72,7 @@
     }
 }
 
-public protocol HTTPRequestExecutor {
+public protocol HTTPRequestExecutor: Sendable {
     func getCurrentSwiftlyRelease() async throws -> SwiftlyWebsiteAPI.Components.Schemas.SwiftlyRelease
     func getReleaseToolchains() async throws -> [SwiftlyWebsiteAPI.Components.Schemas.Release]
     func getSnapshotToolchains(
@@ -91,7 +84,6 @@
     func getSwiftToolchainFile(_ toolchainFile: ToolchainFile) async throws -> OpenAPIRuntime.HTTPBody
     func getSwiftToolchainFileSignature(_ toolchainFile: ToolchainFile) async throws
         -> OpenAPIRuntime.HTTPBody
->>>>>>> ea713309
 }
 
 struct SwiftlyUserAgentMiddleware: ClientMiddleware {
@@ -372,13 +364,8 @@
     }
 }
 
-<<<<<<< HEAD
-extension Components.Schemas.DevToolchainForArch {
+extension SwiftlyWebsiteAPI.Components.Schemas.DevToolchainForArch {
     private static func snapshotRegex() -> Regex<(Substring, Substring?, Substring?, Substring)> {
-=======
-extension SwiftlyWebsiteAPI.Components.Schemas.DevToolchainForArch {
-    private static let snapshotRegex: Regex<(Substring, Substring?, Substring?, Substring)> =
->>>>>>> ea713309
         try! Regex("swift(?:-(\\d+)\\.(\\d+))?-DEVELOPMENT-SNAPSHOT-(\\d{4}-\\d{2}-\\d{2})")
     }
 
